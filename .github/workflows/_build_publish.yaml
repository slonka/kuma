on:
  workflow_call:
    inputs:
      FULL_MATRIX:
        required: true
        type: string
      ALLOW_PUSH:
        required: true
        type: string
      BINARY_ARTIFACT_NAME:
        required: true
        type: string
      IMAGE_ARTIFACT_NAME:
        required: true
        type: string
      IMAGES:
        required: true
        type: string
      REGISTRY:
        required: true
        type: string
      VERSION_NAME:
        required: true
        type: string
      NOTARY_REPOSITORY:
        required: true
        type: string
    outputs:
      BINARY_ARTIFACT_DIGEST_BASE64:
        value: ${{ jobs.build-binaries.outputs.BINARY_ARTIFACT_DIGEST_BASE64 }}
      IMAGE_DIGESTS:
        value: ${{ jobs.digest-images.outputs.DIGESTS }}
permissions:
  contents: read
  id-token: write # Required for image signing
env:
  CI_TOOLS_DIR: "/home/runner/work/kuma/kuma/.ci_tools"
  FULL_MATRIX: ${{ inputs.FULL_MATRIX }}
  ALLOW_PUSH: ${{ inputs.ALLOW_PUSH }}
  GH_OWNER: ${{ github.repository_owner }}
  GH_USER: "github-actions[bot]"
  GH_EMAIL: "<41898282+github-actions[bot]@users.noreply.github.com>"
  GH_REPO: "charts"
jobs:
  build-binaries:
    timeout-minutes: 40
    runs-on: ubuntu-latest
    outputs:
      BINARY_ARTIFACT_DIGEST_BASE64: ${{ steps.inspect-binary-output.outputs.binary_artifact_digest_base64 }}
    steps:
      - uses: actions/checkout@9bb56186c3b09b4f86b1c65136769dd318469633 # v4.1.2
        with:
          fetch-depth: 0
      - uses: actions/setup-go@0c52d547c9bc32b1aa3301fd7a9cb496313a4491 # v5.0.0
        with:
          go-version-file: go.mod
      - uses: actions/cache@0c45773b623bea8c8e75f6c82b208c3cf94ea4f9 # v4.0.2
        with:
          path: |
            ${{ env.CI_TOOLS_DIR }}
          key: ${{ runner.os }}-${{ runner.arch }}-devtools-${{ hashFiles('mk/dependencies/deps.lock') }}
          restore-keys: |
            ${{ runner.os }}-${{ runner.arch }}-devtools
      - run: |
          make build
      - run: |
          make -j build/distributions
      - id: inspect-binary-output
        run: |
          for i in build/distributions/out/*.tar.gz; do echo $i; tar -tvf $i; done
          echo "Artifact digest:"
          cat ./build/distributions/artifact_digest_file.text
          echo "binary_artifact_digest_base64=$(cat ./build/distributions/artifact_digest_file.text)" > $GITHUB_OUTPUT
      - uses: actions/upload-artifact@5d5d22a31266ced268874388b861e4b58bb5c2f3 # v4.3.1
        id: binary-artifacts
        with:
          name: ${{ inputs.BINARY_ARTIFACT_NAME }}
          path: |
            ./build/distributions/out/*.tar.gz
            ./build/distributions/out/*.sha256
            !./build/distributions/out/*.tar.gz.sha256
          retention-days: ${{ github.event_name == 'pull_request' && 1 || 30 }}
      - name: publish binaries
        env:
          PULP_USERNAME: ${{ vars.PULP_USERNAME }}
          PULP_PASSWORD: ${{ secrets.PULP_PASSWORD }}
          CLOUDSMITH_API_KEY: ${{ secrets.CLOUDSMITH_API_KEY }}
        run: |
          make publish/pulp
  build-images:
    runs-on: ubuntu-latest
    timeout-minutes: 15
    strategy:
      fail-fast: false
      matrix:
        image: ${{ fromJSON(inputs.images) }}
    steps:
      - uses: actions/checkout@9bb56186c3b09b4f86b1c65136769dd318469633 # v4.1.2
        with:
          fetch-depth: 0
      - name: Install dependencies for cross builds
        if: ${{ fromJSON(inputs.FULL_MATRIX) }}
        run: |
          sudo apt-get update; sudo apt-get install -y qemu-user-static binfmt-support
      - uses: actions/setup-go@0c52d547c9bc32b1aa3301fd7a9cb496313a4491 # v5.0.0
        with:
          go-version-file: go.mod
      - uses: actions/cache@0c45773b623bea8c8e75f6c82b208c3cf94ea4f9 # v4.0.2
        with:
          path: |
            ${{ env.CI_TOOLS_DIR }}
          key: ${{ runner.os }}-${{ runner.arch }}-devtools-${{ hashFiles('mk/dependencies/deps.lock') }}
          restore-keys: |
            ${{ runner.os }}-${{ runner.arch }}-devtools
      - run: |
          make dev/tools
      - id: image_meta
        run: |
          echo "Extracting image meta for ${{ matrix.image }}"
          echo "image=${{ inputs.REGISTRY }}/${{ matrix.image }}:${{ inputs.VERSION_NAME }}" >> $GITHUB_OUTPUT
      - run: |
          make images/${{ matrix.image }}
      - run: |
          make docker/save/${{ matrix.image }}
      - name: Run container structure test
        if: ${{ !contains(github.event.pull_request.labels.*.name, 'ci/skip-container-structure-test') && !contains(github.event.pull_request.labels.*.name, 'ci/skip-test') }}
        run: |
          make test/container-structure/${{ matrix.image }}
      - name: scan amd64 image
        id: scan_image-amd64
<<<<<<< HEAD
        uses: Kong/public-shared-actions/security-actions/scan-docker-image@23929cfda574afc77b018c51794454b6dc99ca57 # v2.2.1
=======
        uses: Kong/public-shared-actions/security-actions/scan-docker-image@0ff22c9835d745aefc41a99de6d526dc9e984105 # v2.2.0
>>>>>>> 8754bac5
        with:
          asset_prefix: image_${{ matrix.image }}-amd64
          image: ./build/docker/${{ matrix.image }}-amd64.tar
          upload-sbom-release-assets: true
      - name: scan arm64 image
        id: scan_image-arm64
        if: ${{ fromJSON(inputs.FULL_MATRIX) }}
<<<<<<< HEAD
        uses: Kong/public-shared-actions/security-actions/scan-docker-image@23929cfda574afc77b018c51794454b6dc99ca57 # v2.2.1
=======
        uses: Kong/public-shared-actions/security-actions/scan-docker-image@0ff22c9835d745aefc41a99de6d526dc9e984105 # v2.2.0
>>>>>>> 8754bac5
        with:
          asset_prefix: image_${{ matrix.image }}-arm64
          image: ./build/docker/${{ matrix.image }}-arm64.tar
          upload-sbom-release-assets: true
        # TODO in the future we may want to have prerelease images and use `regctl image copy` to move them to their final location
      - name: publish images
        id: release_images
        env:
          DOCKER_API_KEY: ${{ secrets.DOCKER_API_KEY }}
          DOCKER_USERNAME: ${{ vars.DOCKER_USERNAME }}
        run: |-
          make docker/login
          # ensure we always logout
          function on_exit() {
            make docker/logout
          }
          trap on_exit EXIT
          make docker/push/${{ matrix.image }}
          make docker/manifest/${{ matrix.image }}
      - name: Install regctl
        uses: regclient/actions/regctl-installer@d8097ee5dd5cdf150516315919b58509fc7f4cfa
      - name: image digest
        id: image_digest
        if: ${{ fromJSON(inputs.ALLOW_PUSH) }}
        run: |
          echo "Fetching image digest for ${{ matrix.image }}"
          digest=$(regctl image digest ${{ steps.image_meta.outputs.image }})
          echo "Got digest: $digest"
          echo "digest=${digest}" >> $GITHUB_OUTPUT
          echo "{\"${{matrix.image}}\": \"${digest}\"}" > ./build/docker/${{ matrix.image }}.digest.json
      - uses: actions/upload-artifact@5d5d22a31266ced268874388b861e4b58bb5c2f3 # v4.3.1
        id: image-artifacts
        with:
          name: image_${{ matrix.image }}
          path: |
            ./build/docker/*.tar
          retention-days: ${{ github.event_name == 'pull_request' && 1 || 30 }}
      - uses: actions/upload-artifact@5d5d22a31266ced268874388b861e4b58bb5c2f3 # v4.3.1
        id: image-digest-artifacts
        with:
          name: image_${{ matrix.image }}.digest.json
          path: |
            ./build/docker/${{ matrix.image }}.digest.json
          retention-days: ${{ github.event_name == 'pull_request' && 1 || 30 }}
      - name: sign image
        if: ${{ fromJSON(inputs.ALLOW_PUSH) }}
        id: sign
<<<<<<< HEAD
        uses: Kong/public-shared-actions/security-actions/sign-docker-image@23929cfda574afc77b018c51794454b6dc99ca57 # v2.2.1
=======
        uses: Kong/public-shared-actions/security-actions/sign-docker-image@0ff22c9835d745aefc41a99de6d526dc9e984105 # v2.2.0
>>>>>>> 8754bac5
        with:
          image_digest: ${{ steps.image_digest.outputs.digest }}
          tags: ${{ steps.image_meta.outputs.image }}
          signature_registry: ${{ inputs.REGISTRY }}/${{inputs.NOTARY_REPOSITORY}}
          registry_username: ${{ vars.DOCKER_USERNAME }}
          registry_password: ${{ secrets.DOCKER_API_KEY }}
  digest-images:
    needs: [build-images]
    runs-on: ubuntu-latest
    outputs:
      DIGESTS: ${{ steps.compute-digests.outputs.digests }}
    steps:
      - uses: actions/download-artifact@c850b930e6ba138125429b7e5c93fc707a7f8427 # v4.1.4
        with:
          pattern: "image_*.digest.json"
          path: ./digests
          merge-multiple: true
      - id: compute-digests
        run: |
          # Create an object of digests indexed by image (.e.g: {"kuma-cp": "sha256:1234", "kuma-dp": "sha256:5678" ...})
          echo "digests<<EOF" >> $GITHUB_OUTPUT
          jq --slurp 'reduce .[] as $item ({}; . * $item)' ./digests/*.digest.json >> $GITHUB_OUTPUT
          echo "EOF" >> $GITHUB_OUTPUT
  publish-helm:
    needs: [build-images]
    timeout-minutes: 10
    runs-on: ubuntu-latest
    steps:
      - uses: actions/checkout@9bb56186c3b09b4f86b1c65136769dd318469633 # v4.1.2
        with:
          fetch-depth: 0
      - name: Install dependencies for cross builds
        if: ${{ fromJSON(inputs.FULL_MATRIX) }}
        run: |
          sudo apt-get update; sudo apt-get install -y qemu-user-static binfmt-support
      - uses: actions/setup-go@0c52d547c9bc32b1aa3301fd7a9cb496313a4491 # v5.0.0
        with:
          go-version-file: go.mod
          cache-dependency-path: |
            go.sum
      - uses: actions/cache@0c45773b623bea8c8e75f6c82b208c3cf94ea4f9 # v4.0.2
        with:
          path: |
            ${{ env.CI_TOOLS_DIR }}
          key: ${{ runner.os }}-${{ runner.arch }}-devtools-${{ hashFiles('mk/dependencies/deps.lock') }}
          restore-keys: |
            ${{ runner.os }}-${{ runner.arch }}-devtools
      - run: |
          make dev/tools
      - name: package-helm-chart
        id: package-helm
        env:
          HELM_DEV: ${{ github.ref_type != 'tag' }}
        run: |
          make helm/update-version

          git config user.name "${GH_USER}"
          git config user.email "${GH_EMAIL}"
          git add -u deployments/charts
          # This commit never ends up in the repo
          git commit --allow-empty -m "ci(helm): update versions"
          # To get an idea of what's in the commit to debug
          git show

          make helm/package
          PKG_FILENAME=$(find .cr-release-packages -type f -printf "%f\n")
          echo "filename=${PKG_FILENAME}" >> $GITHUB_OUTPUT
      - name: Upload packaged chart
        uses: actions/upload-artifact@5d5d22a31266ced268874388b861e4b58bb5c2f3 # v4.3.1
        with:
          name: ${{ steps.package-helm.outputs.filename }}
          path: .cr-release-packages/${{ steps.package-helm.outputs.filename }}
          retention-days: ${{ github.event_name == 'pull_request' && 1 || 30 }}
      # Everything from here is only running on releases.
      # Ideally we'd finish the workflow early, but this isn't possible: https://github.com/actions/runner/issues/662
      - name: Generate GitHub app token
        id: github-app-token
        if: ${{ github.ref_type == 'tag' }}
        uses: actions/create-github-app-token@7bfa3a4717ef143a604ee0a99d859b8886a96d00 # v1.9.3
        with:
          app-id: ${{ secrets.APP_ID }}
          private-key: ${{ secrets.APP_PRIVATE_KEY }}
          owner: ${{ github.repository_owner }}
          repositories: ${{ env.GH_REPO }}
      - name: Release chart
        if: ${{ github.ref_type == 'tag' }}
        env:
          GITHUB_APP: "true"
          GH_TOKEN: ${{ steps.github-app-token.outputs.token }}
        run: make helm/release<|MERGE_RESOLUTION|>--- conflicted
+++ resolved
@@ -128,11 +128,7 @@
           make test/container-structure/${{ matrix.image }}
       - name: scan amd64 image
         id: scan_image-amd64
-<<<<<<< HEAD
-        uses: Kong/public-shared-actions/security-actions/scan-docker-image@23929cfda574afc77b018c51794454b6dc99ca57 # v2.2.1
-=======
         uses: Kong/public-shared-actions/security-actions/scan-docker-image@0ff22c9835d745aefc41a99de6d526dc9e984105 # v2.2.0
->>>>>>> 8754bac5
         with:
           asset_prefix: image_${{ matrix.image }}-amd64
           image: ./build/docker/${{ matrix.image }}-amd64.tar
@@ -140,11 +136,7 @@
       - name: scan arm64 image
         id: scan_image-arm64
         if: ${{ fromJSON(inputs.FULL_MATRIX) }}
-<<<<<<< HEAD
-        uses: Kong/public-shared-actions/security-actions/scan-docker-image@23929cfda574afc77b018c51794454b6dc99ca57 # v2.2.1
-=======
         uses: Kong/public-shared-actions/security-actions/scan-docker-image@0ff22c9835d745aefc41a99de6d526dc9e984105 # v2.2.0
->>>>>>> 8754bac5
         with:
           asset_prefix: image_${{ matrix.image }}-arm64
           image: ./build/docker/${{ matrix.image }}-arm64.tar
@@ -192,11 +184,7 @@
       - name: sign image
         if: ${{ fromJSON(inputs.ALLOW_PUSH) }}
         id: sign
-<<<<<<< HEAD
-        uses: Kong/public-shared-actions/security-actions/sign-docker-image@23929cfda574afc77b018c51794454b6dc99ca57 # v2.2.1
-=======
         uses: Kong/public-shared-actions/security-actions/sign-docker-image@0ff22c9835d745aefc41a99de6d526dc9e984105 # v2.2.0
->>>>>>> 8754bac5
         with:
           image_digest: ${{ steps.image_digest.outputs.digest }}
           tags: ${{ steps.image_meta.outputs.image }}
