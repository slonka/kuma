
---
apiVersion: v1
kind: Namespace
metadata:
  name: kuma-system
  labels:
    kuma.io/system-namespace: "true"
---
apiVersion: v1
kind: ServiceAccount
metadata:
  name: kuma-control-plane
  namespace: kuma-system
  labels: 
    app: kuma-control-plane
    "foo": "bar"
    app.kubernetes.io/name: kuma
    app.kubernetes.io/instance: kuma
---
apiVersion: v1
kind: ServiceAccount
metadata:
  name: kuma-ingress
  namespace: kuma-system
  labels: 
    app: kuma-ingress
    "foo": "bar"
    app.kubernetes.io/name: kuma
    app.kubernetes.io/instance: kuma
---
apiVersion: v1
kind: ConfigMap
metadata:
  name: kuma-control-plane-config
  namespace: kuma-system
  labels: 
    app: kuma-control-plane
    "foo": "bar"
    app.kubernetes.io/name: kuma
    app.kubernetes.io/instance: kuma
data:
  config.yaml: |
    # use this file to override default configuration of `kuma-cp`
    #
    # see conf/kuma-cp.conf.yml for available settings
---
apiVersion: rbac.authorization.k8s.io/v1
kind: ClusterRole
metadata:
  name: kuma-control-plane
  labels: 
    app: kuma-control-plane
    "foo": "bar"
    app.kubernetes.io/name: kuma
    app.kubernetes.io/instance: kuma
rules:
  - apiGroups:
      - ""
    resources:
      - namespaces
      - pods
      - configmaps
      - nodes
    verbs:
      - get
      - list
      - watch
  - apiGroups:
      - "apps"
    resources:
      - deployments
    verbs:
      - create
      - delete
      - get
      - list
      - patch
      - update
      - watch
  - apiGroups:
      - gateway.networking.k8s.io
    resources:
      - gatewayclasses
      - gateways
      - referencegrants
      - httproutes
    verbs:
      - create
      - delete
      - get
      - list
      - patch
      - update
      - watch
  - apiGroups:
      - gateway.networking.k8s.io
    resources:
      - gatewayclasses/status
      - gateways/status
      - httproutes/status
    verbs:
      - get
      - patch
      - update
  - apiGroups:
      - coordination.k8s.io
    resources:
      - leases
    verbs:
      - get
      - list
      - watch
      - create
      - update
      - patch
      - delete
  - apiGroups:
      - ""
    resources:
      - events
    verbs:
      - create
      - patch
  - apiGroups:
      - ""
    resources:
      - services
    verbs:
      - get
      - delete
      - list
      - watch
      - create
      - update
      - patch
  - apiGroups:
      - kuma.io
    resources:
      - dataplanes
      - dataplaneinsights
      - meshes
      - zones
      - zoneinsights
      - zoneingresses
      - zoneingressinsights
      - zoneegresses
      - zoneegressinsights
      - meshinsights
      - serviceinsights
      - proxytemplates
      - ratelimits
      - trafficpermissions
      - trafficroutes
      - timeouts
      - retries
      - circuitbreakers
      - virtualoutbounds
      - containerpatches
      - externalservices
      - faultinjections
      - healthchecks
      - trafficlogs
      - traffictraces
      - meshgateways
      - meshgatewayroutes
      - meshgatewayinstances
      - meshaccesslogs
<<<<<<< HEAD
      - meshhealthchecks
=======
      - meshcircuitbreakers
>>>>>>> 6d42311d
      - meshratelimits
      - meshtimeouts
      - meshtraces
      - meshtrafficpermissions
    verbs:
      - get
      - list
      - watch
      - create
      - update
      - patch
      - delete
  - apiGroups:
      - kuma.io
    resources:
      - meshgatewayinstances/status
      - meshgatewayinstances/finalizers
      - meshes/finalizers
      - dataplanes/finalizers
    verbs:
      - get
      - patch
      - update
  - apiGroups:
      - ""
    resources:
      - pods/finalizers
    verbs:
      - get
      - patch
      - update
  # validate k8s token before issuing mTLS cert
  - apiGroups:
      - authentication.k8s.io
    resources:
      - tokenreviews
    verbs:
      - create
---
apiVersion: rbac.authorization.k8s.io/v1
kind: ClusterRoleBinding
metadata:
  name: kuma-control-plane
  labels: 
    app: kuma-control-plane
    "foo": "bar"
    app.kubernetes.io/name: kuma
    app.kubernetes.io/instance: kuma
roleRef:
  apiGroup: rbac.authorization.k8s.io
  kind: ClusterRole
  name: kuma-control-plane
subjects:
  - kind: ServiceAccount
    name: kuma-control-plane
    namespace: kuma-system
---
apiVersion: rbac.authorization.k8s.io/v1
kind: Role
metadata:
  name: kuma-control-plane
  namespace: kuma-system
  labels: 
    app: kuma-control-plane
    "foo": "bar"
    app.kubernetes.io/name: kuma
    app.kubernetes.io/instance: kuma
rules:
  - apiGroups:
      - ""
    resources:
      - secrets
    verbs:
      - get
      - list
      - watch
      - create
      - update
      - patch
      - delete
  - apiGroups:
      - ""
    resources:
      - configmaps
    verbs:
      - get
      - list
      - watch
      - create
      - update
      - patch
      - delete
  # leader-for-life election deletes Pods in some circumstances
  - apiGroups:
      - ""
    resources:
      - pods
    verbs:
      - delete
---
apiVersion: rbac.authorization.k8s.io/v1
kind: RoleBinding
metadata:
  name: kuma-control-plane
  namespace: kuma-system
  labels: 
    app: kuma-control-plane
    "foo": "bar"
    app.kubernetes.io/name: kuma
    app.kubernetes.io/instance: kuma
roleRef:
  apiGroup: rbac.authorization.k8s.io
  kind: Role
  name: kuma-control-plane
subjects:
  - kind: ServiceAccount
    name: kuma-control-plane
    namespace: kuma-system
---
apiVersion: v1
kind: Service
metadata:
  name: kuma-control-plane
  namespace: kuma-system
  labels: 
    app: kuma-control-plane
    "foo": "bar"
    app.kubernetes.io/name: kuma
    app.kubernetes.io/instance: kuma
  annotations:
    prometheus.io/scrape: "true"
    prometheus.io/port: "5680"
spec:
  type: ClusterIP
  ports:
    - port: 5680
      name: diagnostics
    - port: 5681
      name: http-api-server
    - port: 5682
      name: https-api-server
    - port: 443
      name: https-admission-server
      targetPort: 5443
    - port: 5676
      name: mads-server
    - port: 5678
      name: dp-server
  selector:
    app: kuma-control-plane
    app.kubernetes.io/name: kuma
    app.kubernetes.io/instance: kuma
---
apiVersion: v1
kind: Service
metadata:
  name: kuma-ingress
  namespace: kuma-system
  labels: 
    app: kuma-ingress
    "foo": "bar"
    app.kubernetes.io/name: kuma
    app.kubernetes.io/instance: kuma
  annotations:
spec:
  type: LoadBalancer
  ports:
    - port: 10001
      protocol: TCP
      targetPort: 10001
  selector:
    app: kuma-ingress
    app.kubernetes.io/name: kuma
    app.kubernetes.io/instance: kuma
---
apiVersion: apps/v1
kind: Deployment
metadata:
  name: kuma-control-plane
  namespace: kuma-system
  labels: 
    app: kuma-control-plane
    "foo": "bar"
    app.kubernetes.io/name: kuma
    app.kubernetes.io/instance: kuma
spec:
  replicas: 1
  strategy:
    rollingUpdate:
      maxSurge: 1
      maxUnavailable: 0
  selector:
    matchLabels:
      app.kubernetes.io/name: kuma
      app.kubernetes.io/instance: kuma
      app: kuma-control-plane
  template:
    metadata:
      annotations:
        checksum/config: 2f553eadd8f68661f4b1fd0b3ccbbc562943d89fa76f2f2ba2975541290fda71
<<<<<<< HEAD
        checksum/tls-secrets: 099621912b3fd1791db4375a49cb551175bd3e0a911951ca8aa2faa93d25a8cd
=======
        checksum/tls-secrets: bf310098dbedfee8c2cff7788431925a0471507b7d7df4dee73a41d53484f7a7
>>>>>>> 6d42311d
      labels: 
        app: kuma-control-plane
        "foo": "bar"
        app.kubernetes.io/name: kuma
        app.kubernetes.io/instance: kuma
    spec:
      affinity: 
        podAntiAffinity:
          preferredDuringSchedulingIgnoredDuringExecution:
          - podAffinityTerm:
              labelSelector:
                matchExpressions:
                - key: app.kubernetes.io/name
                  operator: In
                  values:
                  - 'kuma'
                - key: app.kubernetes.io/instance
                  operator: In
                  values:
                  - 'kuma'
                - key: app
                  operator: In
                  values:
                  - 'kuma-control-plane'
              topologyKey: kubernetes.io/hostname
            weight: 100
      serviceAccountName: kuma-control-plane
      automountServiceAccountToken: true
      nodeSelector:
        
        kubernetes.io/os: linux
      hostNetwork: false
      terminationGracePeriodSeconds: 30
      containers:
        - name: control-plane
          image: "docker.io/kumahq/kuma-cp:0.0.1"
          imagePullPolicy: IfNotPresent
          env:
            - name: KUMA_API_SERVER_AUTHN_LOCALHOST_IS_ADMIN
              value: "false"
            - name: KUMA_API_SERVER_READ_ONLY
              value: "true"
            - name: KUMA_DEFAULTS_SKIP_MESH_CREATION
              value: "false"
            - name: KUMA_DP_SERVER_HDS_ENABLED
              value: "false"
            - name: KUMA_ENVIRONMENT
              value: "kubernetes"
            - name: KUMA_GENERAL_TLS_CERT_FILE
              value: "/var/run/secrets/kuma.io/tls-cert/tls.crt"
            - name: KUMA_GENERAL_TLS_KEY_FILE
              value: "/var/run/secrets/kuma.io/tls-cert/tls.key"
            - name: KUMA_INJECTOR_INIT_CONTAINER_IMAGE
              value: "docker.io/kumahq/kuma-init:0.0.1"
            - name: KUMA_MODE
              value: "zone"
            - name: KUMA_MULTIZONE_ZONE_GLOBAL_ADDRESS
              value: "grpcs://foo.com:3456"
            - name: KUMA_MULTIZONE_ZONE_NAME
              value: "east"
            - name: KUMA_RUNTIME_KUBERNETES_ADMISSION_SERVER_CERT_DIR
              value: "/var/run/secrets/kuma.io/tls-cert"
            - name: KUMA_RUNTIME_KUBERNETES_ADMISSION_SERVER_PORT
              value: "5443"
            - name: KUMA_RUNTIME_KUBERNETES_CONTROL_PLANE_SERVICE_NAME
              value: "kuma-control-plane"
            - name: KUMA_RUNTIME_KUBERNETES_INJECTOR_CA_CERT_FILE
              value: "/var/run/secrets/kuma.io/tls-cert/ca.crt"
            - name: KUMA_RUNTIME_KUBERNETES_INJECTOR_CNI_ENABLED
              value: "false"
            - name: KUMA_RUNTIME_KUBERNETES_INJECTOR_SIDECAR_CONTAINER_IMAGE
              value: "docker.io/kumahq/kuma-dp:0.0.1"
            - name: KUMA_RUNTIME_KUBERNETES_SERVICE_ACCOUNT_NAME
              value: "system:serviceaccount:kuma-system:kuma-control-plane"
            - name: KUMA_STORE_KUBERNETES_SYSTEM_NAMESPACE
              value: "kuma-system"
            - name: KUMA_STORE_TYPE
              value: "kubernetes"
            - name: POD_NAME
              valueFrom:
                fieldRef:
                  fieldPath: metadata.name
            - name: KUMA_INTER_CP_CATALOG_INSTANCE_ADDRESS
              valueFrom:
                fieldRef:
                  fieldPath: status.podIP
          args:
            - run
            - --log-level=info
            - --config-file=/etc/kuma.io/kuma-control-plane/config.yaml
          ports:
            - containerPort: 5680
              name: diagnostics
              protocol: TCP
            - containerPort: 5681
            - containerPort: 5682
            - containerPort: 5443
            - containerPort: 5678
          livenessProbe:
            timeoutSeconds: 10
            httpGet:
              path: /healthy
              port: 5680
          readinessProbe:
            timeoutSeconds: 10
            httpGet:
              path: /ready
              port: 5680
          resources:
            requests:
              cpu: 100m
              memory: 256Mi
          
          volumeMounts:
            - name: general-tls-cert
              mountPath: /var/run/secrets/kuma.io/tls-cert/tls.crt
              subPath: tls.crt
              readOnly: true
            - name: general-tls-cert
              mountPath: /var/run/secrets/kuma.io/tls-cert/tls.key
              subPath: tls.key
              readOnly: true
            - name: general-tls-cert
              mountPath: /var/run/secrets/kuma.io/tls-cert/ca.crt
              subPath: ca.crt
              readOnly: true
            - name: kuma-control-plane-config
              mountPath: /etc/kuma.io/kuma-control-plane
              readOnly: true
      volumes:
        - name: general-tls-cert
          secret:
            secretName: general-tls-secret
        - name: kuma-control-plane-config
          configMap:
            name: kuma-control-plane-config
---
apiVersion: apps/v1
kind: Deployment
metadata:
  name: kuma-ingress
  namespace: kuma-system
  labels: 
    app: kuma-ingress
    "foo": "bar"
    app.kubernetes.io/name: kuma
    app.kubernetes.io/instance: kuma
spec:
  strategy:
    rollingUpdate:
      maxSurge: 1
      maxUnavailable: 0
  replicas: 1
  selector:
    matchLabels:
      app.kubernetes.io/name: kuma
      app.kubernetes.io/instance: kuma
      app: kuma-ingress
  template:
    metadata:
      annotations:
        kuma.io/ingress: enabled
      labels:
        app: kuma-ingress
        "foo": "bar"
        app.kubernetes.io/name: kuma
        app.kubernetes.io/instance: kuma
    spec:
      affinity: 
        podAntiAffinity:
          preferredDuringSchedulingIgnoredDuringExecution:
          - podAffinityTerm:
              labelSelector:
                matchExpressions:
                - key: app.kubernetes.io/name
                  operator: In
                  values:
                  - 'kuma'
                - key: app.kubernetes.io/instance
                  operator: In
                  values:
                  - 'kuma'
                - key: app
                  operator: In
                  values:
                  - kuma-ingress
              topologyKey: kubernetes.io/hostname
            weight: 100
      serviceAccountName: kuma-ingress
      nodeSelector:
      
        kubernetes.io/os: linux
      terminationGracePeriodSeconds: 30
      containers:
        - name: ingress
          image: "docker.io/kumahq/kuma-dp:0.0.1"
          imagePullPolicy: IfNotPresent
          env:
            - name: POD_NAME
              valueFrom:
                fieldRef:
                  fieldPath: metadata.name
            - name: POD_NAMESPACE
              valueFrom:
                fieldRef:
                  fieldPath: metadata.namespace
            - name: KUMA_CONTROL_PLANE_URL
              value: "https://kuma-control-plane.kuma-system:5678"
            - name: KUMA_CONTROL_PLANE_CA_CERT_FILE
              value: /var/run/secrets/kuma.io/tls-cert/ca.crt
            - name: KUMA_DATAPLANE_NAME
              value: $(POD_NAME).$(POD_NAMESPACE)
            - name: KUMA_DATAPLANE_DRAIN_TIME
              value: 30s
            - name: KUMA_DATAPLANE_RUNTIME_TOKEN_PATH
              value: /var/run/secrets/kubernetes.io/serviceaccount/token
            - name: KUMA_DATAPLANE_PROXY_TYPE
              value: "ingress"
          args:
            - run
            - --log-level=info
          ports:
            - containerPort: 10001
          livenessProbe:
            httpGet:
              path: "/ready"
              port: 9901
            failureThreshold: 12
            initialDelaySeconds: 60
            periodSeconds: 5
            successThreshold: 1
            timeoutSeconds: 3
          readinessProbe:
            httpGet:
              path: "/ready"
              port: 9901
            failureThreshold: 12
            initialDelaySeconds: 1
            periodSeconds: 5
            successThreshold: 1
            timeoutSeconds: 3
          resources: 
            limits:
              cpu: 1000m
              memory: 512Mi
            requests:
              cpu: 50m
              memory: 64Mi
          
          volumeMounts:
            - name: kuma-tls-cert
              mountPath: /var/run/secrets/kuma.io/tls-cert
              readOnly: true
      volumes:
        - name: kuma-tls-cert
          secret:
            secretName: kuma-tls-cert
---
apiVersion: networking.k8s.io/v1
kind: Ingress
metadata:
  name: kuma-control-plane
  namespace: kuma-system
  labels: 
    app: kuma-control-plane
    "foo": "bar"
    app.kubernetes.io/name: kuma
    app.kubernetes.io/instance: kuma
spec:
  ingressClassName: 
  rules:
  - host: 
    http:
      paths:
      - path: /
        pathType: ImplementationSpecific
        backend:
          service:
            name: kuma-control-plane
            port:
              number: 5681
---
apiVersion: admissionregistration.k8s.io/v1
kind: MutatingWebhookConfiguration
metadata:
  name: kuma-admission-mutating-webhook-configuration
  namespace: kuma-system
  labels: 
    app: kuma-control-plane
    "foo": "bar"
    app.kubernetes.io/name: kuma
    app.kubernetes.io/instance: kuma
webhooks:
  - name: mesh.defaulter.kuma-admission.kuma.io
    admissionReviewVersions: ["v1"]
    failurePolicy: Fail
    clientConfig:
      caBundle: XYZ
      service:
        namespace: kuma-system
        name: kuma-control-plane
        path: /default-kuma-io-v1alpha1-mesh
    rules:
      - apiGroups:
          - kuma.io
        apiVersions:
          - v1alpha1
        operations:
          - CREATE
          - UPDATE
        resources:
          - meshes
          - meshaccesslogs
<<<<<<< HEAD
          - meshhealthchecks
=======
          - meshcircuitbreakers
>>>>>>> 6d42311d
          - meshratelimits
          - meshtimeouts
          - meshtraces
          - meshtrafficpermissions
    sideEffects: None
  - name: owner-reference.kuma-admission.kuma.io
    admissionReviewVersions: ["v1"]
    failurePolicy: Fail
    clientConfig:
      caBundle: XYZ
      service:
        namespace: kuma-system
        name: kuma-control-plane
        path: /owner-reference-kuma-io-v1alpha1
    rules:
      - apiGroups:
          - kuma.io
        apiVersions:
          - v1alpha1
        operations:
          - CREATE
        resources:
          - circuitbreakers
          - externalservices
          - faultinjections
          - healthchecks
          - meshgateways
          - meshgatewayroutes
          - proxytemplates
          - ratelimits
          - retries
          - timeouts
          - trafficlogs
          - trafficpermissions
          - trafficroutes
          - traffictraces
          - virtualoutbounds
          - meshaccesslogs
<<<<<<< HEAD
          - meshhealthchecks
=======
          - meshcircuitbreakers
>>>>>>> 6d42311d
          - meshratelimits
          - meshtimeouts
          - meshtraces
          - meshtrafficpermissions
  
      
    sideEffects: None
  - name: namespace-kuma-injector.kuma.io
    admissionReviewVersions: ["v1"]
    failurePolicy: Fail
    namespaceSelector:
      matchLabels:
        kuma.io/sidecar-injection: enabled
    clientConfig:
      caBundle: XYZ
      service:
        namespace: kuma-system
        name: kuma-control-plane
        path: /inject-sidecar
    rules:
      - apiGroups:
          - ""
        apiVersions:
          - v1
        operations:
          - CREATE
        resources:
          - pods
    sideEffects: None
  - name: pods-kuma-injector.kuma.io
    admissionReviewVersions: ["v1"]
    failurePolicy: Fail
    objectSelector:
      matchLabels:
        kuma.io/sidecar-injection: enabled
    clientConfig:
      caBundle: XYZ
      service:
        namespace: kuma-system
        name: kuma-control-plane
        path: /inject-sidecar
    rules:
      - apiGroups:
          - ""
        apiVersions:
          - v1
        operations:
          - CREATE
        resources:
          - pods
    sideEffects: None
  - name: kuma-injector.kuma.io
    admissionReviewVersions: ["v1"]
    failurePolicy: Ignore 
    clientConfig:
      caBundle: XYZ
      service:
        namespace: kuma-system
        name: kuma-control-plane
        path: /inject-sidecar
    rules:
      - apiGroups:
          - ""
        apiVersions:
          - v1
        operations:
          - CREATE
        resources:
          - pods
    sideEffects: None
---
apiVersion: admissionregistration.k8s.io/v1
kind: ValidatingWebhookConfiguration
metadata:
  name: kuma-validating-webhook-configuration
  namespace: kuma-system
  labels: 
    app: kuma-control-plane
    "foo": "bar"
    app.kubernetes.io/name: kuma
    app.kubernetes.io/instance: kuma
webhooks:
  - name: validator.kuma-admission.kuma.io
    admissionReviewVersions: ["v1"]
    failurePolicy: Fail
    clientConfig:
      caBundle: XYZ
      service:
        namespace: kuma-system
        name: kuma-control-plane
        path: /validate-kuma-io-v1alpha1
    rules:
      - apiGroups:
          - kuma.io
        apiVersions:
          - v1alpha1
        operations:
          - CREATE
          - UPDATE
          - DELETE
        resources:
          - circuitbreakers
          - dataplanes
          - externalservices
          - faultinjections
          - gatewayinstances
          - healthchecks
          - meshes
          - meshgateways
          - meshgatewayroutes
          - proxytemplates
          - ratelimits
          - retries
          - trafficlogs
          - trafficpermissions
          - trafficroutes
          - traffictraces
          - virtualoutbounds
          - zones
          - containerpatches
          - meshaccesslogs
<<<<<<< HEAD
          - meshhealthchecks
=======
          - meshcircuitbreakers
>>>>>>> 6d42311d
          - meshratelimits
          - meshtimeouts
          - meshtraces
          - meshtrafficpermissions
    
      
    sideEffects: None
  - name: service.validator.kuma-admission.kuma.io
    admissionReviewVersions: ["v1"]
    failurePolicy: Ignore
    clientConfig:
      caBundle: XYZ
      service:
        namespace: kuma-system
        name: kuma-control-plane
        path: /validate-v1-service
    rules:
      - apiGroups:
          - ""
        apiVersions:
          - v1
        operations:
          - CREATE
          - UPDATE
        resources:
          - services
    sideEffects: None
  - name: secret.validator.kuma-admission.kuma.io
    admissionReviewVersions: ["v1"]
    namespaceSelector:
      matchLabels:
        kuma.io/system-namespace: "true"
    failurePolicy: Ignore
    clientConfig:
      caBundle: XYZ
      service:
        namespace: kuma-system
        name: kuma-control-plane
        path: /validate-v1-secret
    rules:
      - apiGroups:
          - ""
        apiVersions:
          - v1
        operations:
          - CREATE
          - UPDATE
          - DELETE
        resources:
          - secrets
    sideEffects: None
  - name: gateway.validator.kuma-admission.kuma.io
    admissionReviewVersions: ["v1"]
    failurePolicy: Ignore
    clientConfig:
      caBundle: XYZ
      service:
        namespace: kuma-system
        name: kuma-control-plane
        path: /validate-gatewayclass
    rules:
      - apiGroups:
          - "gateway.networking.k8s.io"
        apiVersions:
          - v1alpha2
          - v1beta1
        operations:
          - CREATE
        resources:
          - gatewayclasses
    sideEffects: None<|MERGE_RESOLUTION|>--- conflicted
+++ resolved
@@ -166,11 +166,8 @@
       - meshgatewayroutes
       - meshgatewayinstances
       - meshaccesslogs
-<<<<<<< HEAD
       - meshhealthchecks
-=======
       - meshcircuitbreakers
->>>>>>> 6d42311d
       - meshratelimits
       - meshtimeouts
       - meshtraces
@@ -371,11 +368,8 @@
     metadata:
       annotations:
         checksum/config: 2f553eadd8f68661f4b1fd0b3ccbbc562943d89fa76f2f2ba2975541290fda71
-<<<<<<< HEAD
-        checksum/tls-secrets: 099621912b3fd1791db4375a49cb551175bd3e0a911951ca8aa2faa93d25a8cd
-=======
+        checksum/tls-secrets: 099621912b3fd1791db4375a49cb551175bd3e0a911951ca8aa2faa93d25a8c
         checksum/tls-secrets: bf310098dbedfee8c2cff7788431925a0471507b7d7df4dee73a41d53484f7a7
->>>>>>> 6d42311d
       labels: 
         app: kuma-control-plane
         "foo": "bar"
@@ -689,11 +683,8 @@
         resources:
           - meshes
           - meshaccesslogs
-<<<<<<< HEAD
           - meshhealthchecks
-=======
           - meshcircuitbreakers
->>>>>>> 6d42311d
           - meshratelimits
           - meshtimeouts
           - meshtraces
@@ -732,11 +723,8 @@
           - traffictraces
           - virtualoutbounds
           - meshaccesslogs
-<<<<<<< HEAD
           - meshhealthchecks
-=======
           - meshcircuitbreakers
->>>>>>> 6d42311d
           - meshratelimits
           - meshtimeouts
           - meshtraces
@@ -858,11 +846,8 @@
           - zones
           - containerpatches
           - meshaccesslogs
-<<<<<<< HEAD
           - meshhealthchecks
-=======
           - meshcircuitbreakers
->>>>>>> 6d42311d
           - meshratelimits
           - meshtimeouts
           - meshtraces
