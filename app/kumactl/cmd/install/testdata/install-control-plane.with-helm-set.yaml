
---
apiVersion: v1
kind: Namespace
metadata:
  name: kuma-system
  labels:
    kuma.io/system-namespace: "true"
---
apiVersion: v1
kind: ServiceAccount
metadata:
  name: kuma-control-plane
  namespace: kuma-system
  labels: 
    app: kuma-control-plane
    app.kubernetes.io/name: kuma
    app.kubernetes.io/instance: kuma
---
apiVersion: v1
kind: ServiceAccount
metadata:
  name: kuma-egress
  namespace: kuma-system
  labels: 
    app: kuma-egress
    app.kubernetes.io/name: kuma
    app.kubernetes.io/instance: kuma
---
apiVersion: v1
kind: ServiceAccount
metadata:
  name: kuma-ingress
  namespace: kuma-system
  labels: 
    app: kuma-ingress
    app.kubernetes.io/name: kuma
    app.kubernetes.io/instance: kuma
---
apiVersion: v1
kind: ConfigMap
metadata:
  name: kuma-control-plane-config
  namespace: kuma-system
  labels: 
    app: kuma-control-plane
    app.kubernetes.io/name: kuma
    app.kubernetes.io/instance: kuma
data:
  config.yaml: |
    # use this file to override default configuration of `kuma-cp`
    #
    # see conf/kuma-cp.conf.yml for available settings
---
apiVersion: apiextensions.k8s.io/v1
kind: CustomResourceDefinition
metadata:
  annotations:
    controller-gen.kubebuilder.io/version: v0.10.0
  creationTimestamp: null
  name: circuitbreakers.kuma.io
spec:
  group: kuma.io
  names:
    categories:
    - kuma
    kind: CircuitBreaker
    listKind: CircuitBreakerList
    plural: circuitbreakers
    singular: circuitbreaker
  scope: Cluster
  versions:
  - name: v1alpha1
    schema:
      openAPIV3Schema:
        properties:
          apiVersion:
            description: 'APIVersion defines the versioned schema of this representation
              of an object. Servers should convert recognized schemas to the latest
              internal value, and may reject unrecognized values. More info: https://git.k8s.io/community/contributors/devel/sig-architecture/api-conventions.md#resources'
            type: string
          kind:
            description: 'Kind is a string value representing the REST resource this
              object represents. Servers may infer this from the endpoint the client
              submits requests to. Cannot be updated. In CamelCase. More info: https://git.k8s.io/community/contributors/devel/sig-architecture/api-conventions.md#types-kinds'
            type: string
          mesh:
            description: Mesh is the name of the Kuma mesh this resource belongs to.
              It may be omitted for cluster-scoped resources.
            type: string
          metadata:
            type: object
          spec:
            description: Spec is the specification of the Kuma CircuitBreaker resource.
            x-kubernetes-preserve-unknown-fields: true
        type: object
    served: true
    storage: true
---
apiVersion: apiextensions.k8s.io/v1
kind: CustomResourceDefinition
metadata:
  annotations:
    controller-gen.kubebuilder.io/version: v0.10.0
  creationTimestamp: null
  name: containerpatches.kuma.io
spec:
  group: kuma.io
  names:
    categories:
    - kuma
    kind: ContainerPatch
    listKind: ContainerPatchList
    plural: containerpatches
    singular: containerpatch
  scope: Namespaced
  versions:
  - name: v1alpha1
    schema:
      openAPIV3Schema:
        description: ContainerPatch stores a list of patches to apply to init and
          sidecar containers.
        properties:
          apiVersion:
            description: 'APIVersion defines the versioned schema of this representation
              of an object. Servers should convert recognized schemas to the latest
              internal value, and may reject unrecognized values. More info: https://git.k8s.io/community/contributors/devel/sig-architecture/api-conventions.md#resources'
            type: string
          kind:
            description: 'Kind is a string value representing the REST resource this
              object represents. Servers may infer this from the endpoint the client
              submits requests to. Cannot be updated. In CamelCase. More info: https://git.k8s.io/community/contributors/devel/sig-architecture/api-conventions.md#types-kinds'
            type: string
          mesh:
            type: string
          metadata:
            type: object
          spec:
            description: ContainerPatchSpec specifies the options available for a
              ContainerPatch
            properties:
              initPatch:
                description: InitPatch specifies jsonpatch to apply to an init container.
                items:
                  description: JsonPatchBlock is one json patch operation block.
                  properties:
                    from:
                      description: From is a jsonpatch from string, used by move and
                        copy operations.
                      type: string
                    op:
                      description: Op is a jsonpatch operation string.
                      enum:
                      - add
                      - remove
                      - replace
                      - move
                      - copy
                      type: string
                    path:
                      description: Path is a jsonpatch path string.
                      type: string
                    value:
                      description: Value must be a string representing a valid json
                        object used by replace and add operations. String has to be
                        escaped with " to be valid a json object.
                      type: string
                  required:
                  - op
                  - path
                  type: object
                type: array
              sidecarPatch:
                description: SidecarPatch specifies jsonpatch to apply to a sidecar
                  container.
                items:
                  description: JsonPatchBlock is one json patch operation block.
                  properties:
                    from:
                      description: From is a jsonpatch from string, used by move and
                        copy operations.
                      type: string
                    op:
                      description: Op is a jsonpatch operation string.
                      enum:
                      - add
                      - remove
                      - replace
                      - move
                      - copy
                      type: string
                    path:
                      description: Path is a jsonpatch path string.
                      type: string
                    value:
                      description: Value must be a string representing a valid json
                        object used by replace and add operations. String has to be
                        escaped with " to be valid a json object.
                      type: string
                  required:
                  - op
                  - path
                  type: object
                type: array
            type: object
        type: object
    served: true
    storage: true
---
apiVersion: apiextensions.k8s.io/v1
kind: CustomResourceDefinition
metadata:
  annotations:
    controller-gen.kubebuilder.io/version: v0.10.0
  creationTimestamp: null
  name: meshgatewayinstances.kuma.io
spec:
  group: kuma.io
  names:
    categories:
    - kuma
    kind: MeshGatewayInstance
    listKind: MeshGatewayInstanceList
    plural: meshgatewayinstances
    singular: meshgatewayinstance
  scope: Namespaced
  versions:
  - name: v1alpha1
    schema:
      openAPIV3Schema:
        description: MeshGatewayInstance represents a managed instance of a dataplane
          proxy for a Kuma Gateway.
        properties:
          apiVersion:
            description: 'APIVersion defines the versioned schema of this representation
              of an object. Servers should convert recognized schemas to the latest
              internal value, and may reject unrecognized values. More info: https://git.k8s.io/community/contributors/devel/sig-architecture/api-conventions.md#resources'
            type: string
          kind:
            description: 'Kind is a string value representing the REST resource this
              object represents. Servers may infer this from the endpoint the client
              submits requests to. Cannot be updated. In CamelCase. More info: https://git.k8s.io/community/contributors/devel/sig-architecture/api-conventions.md#types-kinds'
            type: string
          metadata:
            type: object
          spec:
            description: MeshGatewayInstanceSpec specifies the options available for
              a GatewayDataplane.
            properties:
              replicas:
                default: 1
                description: Replicas is the number of dataplane proxy replicas to
                  create. For now this is a fixed number, but in the future it could
                  be automatically scaled based on metrics.
                format: int32
                minimum: 1
                type: integer
              resources:
                description: Resources specifies the compute resources for the proxy
                  container. The default can be set in the control plane config.
                properties:
                  limits:
                    additionalProperties:
                      anyOf:
                      - type: integer
                      - type: string
                      pattern: ^(\+|-)?(([0-9]+(\.[0-9]*)?)|(\.[0-9]+))(([KMGTPE]i)|[numkMGTPE]|([eE](\+|-)?(([0-9]+(\.[0-9]*)?)|(\.[0-9]+))))?$
                      x-kubernetes-int-or-string: true
                    description: 'Limits describes the maximum amount of compute resources
                      allowed. More info: https://kubernetes.io/docs/concepts/configuration/manage-resources-containers/'
                    type: object
                  requests:
                    additionalProperties:
                      anyOf:
                      - type: integer
                      - type: string
                      pattern: ^(\+|-)?(([0-9]+(\.[0-9]*)?)|(\.[0-9]+))(([KMGTPE]i)|[numkMGTPE]|([eE](\+|-)?(([0-9]+(\.[0-9]*)?)|(\.[0-9]+))))?$
                      x-kubernetes-int-or-string: true
                    description: 'Requests describes the minimum amount of compute
                      resources required. If Requests is omitted for a container,
                      it defaults to Limits if that is explicitly specified, otherwise
                      to an implementation-defined value. More info: https://kubernetes.io/docs/concepts/configuration/manage-resources-containers/'
                    type: object
                type: object
              serviceTemplate:
                description: ServiceTemplate configures the Service owned by this
                  config.
                properties:
                  metadata:
                    description: Metadata holds metadata configuration for a Service.
                    properties:
                      annotations:
                        additionalProperties:
                          type: string
                        description: Annotations holds annotations to be set on a
                          Service.
                        type: object
                    type: object
                  spec:
                    description: Spec holds some customizable fields of a Service.
                    properties:
                      loadBalancerIP:
                        description: LoadBalancerIP corresponds to ServiceSpec.LoadBalancerIP.
                        type: string
                    type: object
                type: object
              serviceType:
                default: LoadBalancer
                description: ServiceType specifies the type of managed Service that
                  will be created to expose the dataplane proxies to traffic from
                  outside the cluster. The ports to expose will be taken from the
                  matching Gateway resource. If there is no matching Gateway, the
                  managed Service will be deleted.
                enum:
                - LoadBalancer
                - ClusterIP
                - NodePort
                type: string
              tags:
                additionalProperties:
                  type: string
                description: Tags specifies the Kuma tags that are propagated to the
                  managed dataplane proxies. These tags should include exactly one
                  `kuma.io/service` tag, and should match exactly one Gateway resource.
                type: object
            type: object
          status:
            description: MeshGatewayInstanceStatus holds information about the status
              of the gateway instance.
            properties:
              conditions:
                description: Conditions is an array of gateway instance conditions.
                items:
                  description: "Condition contains details for one aspect of the current
                    state of this API Resource. --- This struct is intended for direct
                    use as an array at the field path .status.conditions.  For example,
                    \n type FooStatus struct{ // Represents the observations of a
                    foo's current state. // Known .status.conditions.type are: \"Available\",
                    \"Progressing\", and \"Degraded\" // +patchMergeKey=type // +patchStrategy=merge
                    // +listType=map // +listMapKey=type Conditions []metav1.Condition
                    `json:\"conditions,omitempty\" patchStrategy:\"merge\" patchMergeKey:\"type\"
                    protobuf:\"bytes,1,rep,name=conditions\"` \n // other fields }"
                  properties:
                    lastTransitionTime:
                      description: lastTransitionTime is the last time the condition
                        transitioned from one status to another. This should be when
                        the underlying condition changed.  If that is not known, then
                        using the time when the API field changed is acceptable.
                      format: date-time
                      type: string
                    message:
                      description: message is a human readable message indicating
                        details about the transition. This may be an empty string.
                      maxLength: 32768
                      type: string
                    observedGeneration:
                      description: observedGeneration represents the .metadata.generation
                        that the condition was set based upon. For instance, if .metadata.generation
                        is currently 12, but the .status.conditions[x].observedGeneration
                        is 9, the condition is out of date with respect to the current
                        state of the instance.
                      format: int64
                      minimum: 0
                      type: integer
                    reason:
                      description: reason contains a programmatic identifier indicating
                        the reason for the condition's last transition. Producers
                        of specific condition types may define expected values and
                        meanings for this field, and whether the values are considered
                        a guaranteed API. The value should be a CamelCase string.
                        This field may not be empty.
                      maxLength: 1024
                      minLength: 1
                      pattern: ^[A-Za-z]([A-Za-z0-9_,:]*[A-Za-z0-9_])?$
                      type: string
                    status:
                      description: status of the condition, one of True, False, Unknown.
                      enum:
                      - "True"
                      - "False"
                      - Unknown
                      type: string
                    type:
                      description: type of condition in CamelCase or in foo.example.com/CamelCase.
                        --- Many .condition.type values are consistent across resources
                        like Available, but because arbitrary conditions can be useful
                        (see .node.status.conditions), the ability to deconflict is
                        important. The regex it matches is (dns1123SubdomainFmt/)?(qualifiedNameFmt)
                      maxLength: 316
                      pattern: ^([a-z0-9]([-a-z0-9]*[a-z0-9])?(\.[a-z0-9]([-a-z0-9]*[a-z0-9])?)*/)?(([A-Za-z0-9][-A-Za-z0-9_.]*)?[A-Za-z0-9])$
                      type: string
                  required:
                  - lastTransitionTime
                  - message
                  - reason
                  - status
                  - type
                  type: object
                type: array
                x-kubernetes-list-map-keys:
                - type
                x-kubernetes-list-type: map
              loadBalancer:
                description: LoadBalancer contains the current status of the load-balancer,
                  if one is present.
                properties:
                  ingress:
                    description: Ingress is a list containing ingress points for the
                      load-balancer. Traffic intended for the service should be sent
                      to these ingress points.
                    items:
                      description: 'LoadBalancerIngress represents the status of a
                        load-balancer ingress point: traffic intended for the service
                        should be sent to an ingress point.'
                      properties:
                        hostname:
                          description: Hostname is set for load-balancer ingress points
                            that are DNS based (typically AWS load-balancers)
                          type: string
                        ip:
                          description: IP is set for load-balancer ingress points
                            that are IP based (typically GCE or OpenStack load-balancers)
                          type: string
                        ports:
                          description: Ports is a list of records of service ports
                            If used, every port defined in the service should have
                            an entry in it
                          items:
                            properties:
                              error:
                                description: 'Error is to record the problem with
                                  the service port The format of the error shall comply
                                  with the following rules: - built-in error values
                                  shall be specified in this file and those shall
                                  use CamelCase names - cloud provider specific error
                                  values must have names that comply with the format
                                  foo.example.com/CamelCase. --- The regex it matches
                                  is (dns1123SubdomainFmt/)?(qualifiedNameFmt)'
                                maxLength: 316
                                pattern: ^([a-z0-9]([-a-z0-9]*[a-z0-9])?(\.[a-z0-9]([-a-z0-9]*[a-z0-9])?)*/)?(([A-Za-z0-9][-A-Za-z0-9_.]*)?[A-Za-z0-9])$
                                type: string
                              port:
                                description: Port is the port number of the service
                                  port of which status is recorded here
                                format: int32
                                type: integer
                              protocol:
                                default: TCP
                                description: 'Protocol is the protocol of the service
                                  port of which status is recorded here The supported
                                  values are: "TCP", "UDP", "SCTP"'
                                type: string
                            required:
                            - port
                            - protocol
                            type: object
                          type: array
                          x-kubernetes-list-type: atomic
                      type: object
                    type: array
                type: object
            type: object
        type: object
    served: true
    storage: true
    subresources:
      status: {}
---
apiVersion: apiextensions.k8s.io/v1
kind: CustomResourceDefinition
metadata:
  annotations:
    controller-gen.kubebuilder.io/version: v0.10.0
  creationTimestamp: null
  name: meshgatewayroutes.kuma.io
spec:
  group: kuma.io
  names:
    categories:
    - kuma
    kind: MeshGatewayRoute
    listKind: MeshGatewayRouteList
    plural: meshgatewayroutes
    singular: meshgatewayroute
  scope: Cluster
  versions:
  - name: v1alpha1
    schema:
      openAPIV3Schema:
        properties:
          apiVersion:
            description: 'APIVersion defines the versioned schema of this representation
              of an object. Servers should convert recognized schemas to the latest
              internal value, and may reject unrecognized values. More info: https://git.k8s.io/community/contributors/devel/sig-architecture/api-conventions.md#resources'
            type: string
          kind:
            description: 'Kind is a string value representing the REST resource this
              object represents. Servers may infer this from the endpoint the client
              submits requests to. Cannot be updated. In CamelCase. More info: https://git.k8s.io/community/contributors/devel/sig-architecture/api-conventions.md#types-kinds'
            type: string
          mesh:
            description: Mesh is the name of the Kuma mesh this resource belongs to.
              It may be omitted for cluster-scoped resources.
            type: string
          metadata:
            type: object
          spec:
            description: Spec is the specification of the Kuma MeshGatewayRoute resource.
            x-kubernetes-preserve-unknown-fields: true
        type: object
    served: true
    storage: true
---
apiVersion: apiextensions.k8s.io/v1
kind: CustomResourceDefinition
metadata:
  annotations:
    controller-gen.kubebuilder.io/version: v0.10.0
  creationTimestamp: null
  name: meshgateways.kuma.io
spec:
  group: kuma.io
  names:
    categories:
    - kuma
    kind: MeshGateway
    listKind: MeshGatewayList
    plural: meshgateways
    singular: meshgateway
  scope: Cluster
  versions:
  - name: v1alpha1
    schema:
      openAPIV3Schema:
        properties:
          apiVersion:
            description: 'APIVersion defines the versioned schema of this representation
              of an object. Servers should convert recognized schemas to the latest
              internal value, and may reject unrecognized values. More info: https://git.k8s.io/community/contributors/devel/sig-architecture/api-conventions.md#resources'
            type: string
          kind:
            description: 'Kind is a string value representing the REST resource this
              object represents. Servers may infer this from the endpoint the client
              submits requests to. Cannot be updated. In CamelCase. More info: https://git.k8s.io/community/contributors/devel/sig-architecture/api-conventions.md#types-kinds'
            type: string
          mesh:
            description: Mesh is the name of the Kuma mesh this resource belongs to.
              It may be omitted for cluster-scoped resources.
            type: string
          metadata:
            type: object
          spec:
            description: Spec is the specification of the Kuma MeshGateway resource.
            x-kubernetes-preserve-unknown-fields: true
        type: object
    served: true
    storage: true
---
apiVersion: apiextensions.k8s.io/v1
kind: CustomResourceDefinition
metadata:
  annotations:
    controller-gen.kubebuilder.io/version: v0.10.0
  creationTimestamp: null
  name: meshhealthchecks.kuma.io
spec:
  group: kuma.io
  names:
    categories:
    - kuma
    kind: MeshHealthCheck
    listKind: MeshHealthCheckList
    plural: meshhealthchecks
    singular: meshhealthcheck
  scope: Namespaced
  versions:
  - name: v1alpha1
    schema:
      openAPIV3Schema:
        properties:
          apiVersion:
            description: 'APIVersion defines the versioned schema of this representation
              of an object. Servers should convert recognized schemas to the latest
              internal value, and may reject unrecognized values. More info: https://git.k8s.io/community/contributors/devel/sig-architecture/api-conventions.md#resources'
            type: string
          kind:
            description: 'Kind is a string value representing the REST resource this
              object represents. Servers may infer this from the endpoint the client
              submits requests to. Cannot be updated. In CamelCase. More info: https://git.k8s.io/community/contributors/devel/sig-architecture/api-conventions.md#types-kinds'
            type: string
          metadata:
            type: object
          spec:
            description: Spec is the specification of the Kuma MeshHealthCheck resource.
            properties:
              targetRef:
                description: TargetRef is a reference to the resource the policy takes
                  an effect on. The resource could be either a real store object or
                  virtual resource defined inplace.
                properties:
                  kind:
                    description: Kind of the referenced resource
                    enum:
                    - Mesh
                    - MeshSubset
                    - MeshService
                    - MeshServiceSubset
                    - MeshGatewayRoute
                    type: string
                  mesh:
                    description: Mesh is reserved for future use to identify cross
                      mesh resources.
                    type: string
                  name:
                    description: 'Name of the referenced resource. Can only be used
                      with kinds: `MeshService`, `MeshServiceSubset` and `MeshGatewayRoute`'
                    type: string
                  tags:
                    additionalProperties:
                      type: string
                    description: Tags used to select a subset of proxies by tags.
                      Can only be used with kinds `MeshSubset` and `MeshServiceSubset`
                    type: object
                type: object
              to:
                description: To list makes a match between the consumed services and
                  corresponding configurations
                items:
                  properties:
                    default:
                      description: Default is a configuration specific to the group
                        of destinations referenced in 'targetRef'
                      properties:
                        alwaysLogHealthCheckFailures:
                          description: If set to true, health check failure events
                            will always be logged. If set to false, only the initial
                            health check failure event will be logged. The default
                            value is false.
                          type: boolean
                        eventLogPath:
                          description: Specifies the path to the file where Envoy
                            can log health check events. If empty, no event log will
                            be written.
                          type: string
                        failTrafficOnPanic:
                          description: If set to true, Envoy will not consider any
                            hosts when the cluster is in 'panic mode'. Instead, the
                            cluster will fail all requests as if all hosts are unhealthy.
                            This can help avoid potentially overwhelming a failing
                            service.
                          type: boolean
                        grpc:
                          description: GrpcHealthCheck defines gRPC configuration
                            which will instruct the service the health check will
                            be made for is a gRPC service.
                          properties:
                            authority:
                              description: The value of the :authority header in the
                                gRPC health check request, by default name of the
                                cluster this health check is associated with
                              type: string
                            disabled:
                              description: If true the GrpcHealthCheck is disabled
                              type: boolean
                            serviceName:
                              description: Service name parameter which will be sent
                                to gRPC service
                              type: string
                          type: object
                        healthyPanicThreshold:
                          description: Allows to configure panic threshold for Envoy
                            cluster. If not specified, the default is 50%. To disable
                            panic mode, set to 0%.
                          format: int32
                          type: integer
                        healthyThreshold:
                          default: 1
                          description: Number of consecutive healthy checks before
                            considering a host healthy.
                          format: int32
                          type: integer
                        http:
                          description: HttpHealthCheck defines HTTP configuration
                            which will instruct the service the health check will
                            be made for is an HTTP service.
                          properties:
                            disabled:
                              description: If true the HttpHealthCheck is disabled
                              type: boolean
                            expectedStatuses:
                              description: List of HTTP response statuses which are
                                considered healthy
                              items:
                                format: int32
                                type: integer
                              type: array
                            path:
                              default: /
                              description: The HTTP path which will be requested during
                                the health check (ie. /health)
                              type: string
                            requestHeadersToAdd:
                              description: The list of HTTP headers which should be
                                added to each health check request
                              items:
                                properties:
                                  append:
                                    default: true
                                    description: If true (default) the header values
                                      should be appended to already present ones
                                    type: boolean
                                  key:
                                    description: Header name
                                    type: string
                                  value:
                                    description: Header value
                                    type: string
                                required:
                                - key
                                - value
                                type: object
                              type: array
                          type: object
                        initialJitter:
                          description: If specified, Envoy will start health checking
                            after a random time in ms between 0 and initialJitter.
                            This only applies to the first health check.
                          type: string
                        interval:
                          default: 1m
                          description: Interval between consecutive health checks.
                          type: string
                        intervalJitter:
                          description: If specified, during every interval Envoy will
                            add IntervalJitter to the wait time.
                          type: string
                        intervalJitterPercent:
                          description: If specified, during every interval Envoy will
                            add IntervalJitter * IntervalJitterPercent / 100 to the
                            wait time. If IntervalJitter and IntervalJitterPercent
                            are both set, both of them will be used to increase the
                            wait time.
                          format: int32
                          type: integer
                        noTrafficInterval:
                          description: The "no traffic interval" is a special health
                            check interval that is used when a cluster has never had
                            traffic routed to it. This lower interval allows cluster
                            information to be kept up to date, without sending a potentially
                            large amount of active health checking traffic for no
                            reason. Once a cluster has been used for traffic routing,
                            Envoy will shift back to using the standard health check
                            interval that is defined. Note that this interval takes
                            precedence over any other. The default value for "no traffic
                            interval" is 60 seconds.
                          type: string
                        reuseConnection:
                          description: Reuse health check connection between health
                            checks. Default is true.
                          type: boolean
                        tcp:
                          description: TcpHealthCheck defines configuration for specifying
                            bytes to send and expected response during the health
                            check
                          properties:
                            disabled:
                              description: If true the TcpHealthCheck is disabled
                              type: boolean
                            receive:
                              description: List of Base64 encoded blocks of strings
                                expected as a response. When checking the response,
                                "fuzzy" matching is performed such that each block
                                must be found, and in the order specified, but not
                                necessarily contiguous. If not provided or empty,
                                checks will be performed as "connect only" and be
                                marked as successful when TCP connection is successfully
                                established.
                              items:
                                type: string
                              type: array
                            send:
                              description: Base64 encoded content of the message which
                                will be sent during the health check to the target
                              type: string
                          type: object
                        timeout:
                          default: 15s
                          description: Maximum time to wait for a health check response.
                          type: string
                        unhealthyThreshold:
                          default: 5
                          description: Number of consecutive unhealthy checks before
                            considering a host unhealthy.
                          format: int32
                          type: integer
                      type: object
                    targetRef:
                      description: TargetRef is a reference to the resource that represents
                        a group of destinations.
                      properties:
                        kind:
                          description: Kind of the referenced resource
                          enum:
                          - Mesh
                          - MeshSubset
                          - MeshService
                          - MeshServiceSubset
                          - MeshGatewayRoute
                          type: string
                        mesh:
                          description: Mesh is reserved for future use to identify
                            cross mesh resources.
                          type: string
                        name:
                          description: 'Name of the referenced resource. Can only
                            be used with kinds: `MeshService`, `MeshServiceSubset`
                            and `MeshGatewayRoute`'
                          type: string
                        tags:
                          additionalProperties:
                            type: string
                          description: Tags used to select a subset of proxies by
                            tags. Can only be used with kinds `MeshSubset` and `MeshServiceSubset`
                          type: object
                      type: object
                  required:
                  - targetRef
                  type: object
                type: array
            required:
            - targetRef
            type: object
        type: object
    served: true
    storage: true
---
apiVersion: apiextensions.k8s.io/v1
kind: CustomResourceDefinition
metadata:
  annotations:
    controller-gen.kubebuilder.io/version: v0.10.0
  creationTimestamp: null
  name: meshhttproutes.kuma.io
spec:
  group: kuma.io
  names:
    categories:
    - kuma
    kind: MeshHTTPRoute
    listKind: MeshHTTPRouteList
    plural: meshhttproutes
    singular: meshhttproute
  scope: Namespaced
  versions:
  - name: v1alpha1
    schema:
      openAPIV3Schema:
        properties:
          apiVersion:
            description: 'APIVersion defines the versioned schema of this representation
              of an object. Servers should convert recognized schemas to the latest
              internal value, and may reject unrecognized values. More info: https://git.k8s.io/community/contributors/devel/sig-architecture/api-conventions.md#resources'
            type: string
          kind:
            description: 'Kind is a string value representing the REST resource this
              object represents. Servers may infer this from the endpoint the client
              submits requests to. Cannot be updated. In CamelCase. More info: https://git.k8s.io/community/contributors/devel/sig-architecture/api-conventions.md#types-kinds'
            type: string
          metadata:
            type: object
          spec:
            description: Spec is the specification of the Kuma MeshHTTPRoute resource.
            properties:
              targetRef:
                description: TargetRef is a reference to the resource the policy takes
                  an effect on. The resource could be either a real store object or
                  virtual resource defined inplace.
                properties:
                  kind:
                    description: Kind of the referenced resource
                    enum:
                    - Mesh
                    - MeshSubset
                    - MeshService
                    - MeshServiceSubset
                    - MeshGatewayRoute
                    type: string
                  mesh:
                    description: Mesh is reserved for future use to identify cross
                      mesh resources.
                    type: string
                  name:
                    description: 'Name of the referenced resource. Can only be used
                      with kinds: `MeshService`, `MeshServiceSubset` and `MeshGatewayRoute`'
                    type: string
                  tags:
                    additionalProperties:
                      type: string
                    description: Tags used to select a subset of proxies by tags.
                      Can only be used with kinds `MeshSubset` and `MeshServiceSubset`
                    type: object
                type: object
              to:
                description: To matches destination services of requests and holds
                  configuration.
                items:
                  properties:
                    rules:
                      description: Rules contains the routing rules applies to a combination
                        of top-level targetRef and the targetRef in this entry.
                      items:
                        properties:
                          default:
                            description: Default holds routing rules that can be merged
                              with rules from other policies.
                            properties:
                              backendRefs:
                                items:
                                  properties:
                                    kind:
                                      description: Kind of the referenced resource
                                      enum:
                                      - Mesh
                                      - MeshSubset
                                      - MeshService
                                      - MeshServiceSubset
                                      - MeshGatewayRoute
                                      type: string
                                    mesh:
                                      description: Mesh is reserved for future use
                                        to identify cross mesh resources.
                                      type: string
                                    name:
                                      description: 'Name of the referenced resource.
                                        Can only be used with kinds: `MeshService`,
                                        `MeshServiceSubset` and `MeshGatewayRoute`'
                                      type: string
                                    tags:
                                      additionalProperties:
                                        type: string
                                      description: Tags used to select a subset of
                                        proxies by tags. Can only be used with kinds
                                        `MeshSubset` and `MeshServiceSubset`
                                      type: object
                                    weight:
                                      minimum: 0
                                      type: integer
                                  type: object
                                type: array
                              filters:
                                items:
                                  properties:
                                    requestHeaderModifier:
                                      description: Only one action is supported per
                                        header name. Configuration to set or add multiple
                                        values for a header must use RFC 7230 header
                                        value formatting, separating each value with
                                        a comma.
                                      properties:
                                        add:
                                          items:
                                            properties:
                                              name:
                                                maxLength: 256
                                                minLength: 1
                                                pattern: ^[A-Za-z0-9!#$%&'*+\-.^_\x60|~]+$
                                                type: string
                                              value:
                                                type: string
                                            required:
                                            - name
                                            - value
                                            type: object
                                          maxItems: 16
                                          type: array
                                          x-kubernetes-list-map-keys:
                                          - name
                                          x-kubernetes-list-type: map
                                        remove:
                                          items:
                                            type: string
                                          maxItems: 16
                                          type: array
                                        set:
                                          items:
                                            properties:
                                              name:
                                                maxLength: 256
                                                minLength: 1
                                                pattern: ^[A-Za-z0-9!#$%&'*+\-.^_\x60|~]+$
                                                type: string
                                              value:
                                                type: string
                                            required:
                                            - name
                                            - value
                                            type: object
                                          maxItems: 16
                                          type: array
                                          x-kubernetes-list-map-keys:
                                          - name
                                          x-kubernetes-list-type: map
                                      type: object
                                    responseHeaderModifier:
                                      description: Only one action is supported per
                                        header name. Configuration to set or add multiple
                                        values for a header must use RFC 7230 header
                                        value formatting, separating each value with
                                        a comma.
                                      properties:
                                        add:
                                          items:
                                            properties:
                                              name:
                                                maxLength: 256
                                                minLength: 1
                                                pattern: ^[A-Za-z0-9!#$%&'*+\-.^_\x60|~]+$
                                                type: string
                                              value:
                                                type: string
                                            required:
                                            - name
                                            - value
                                            type: object
                                          maxItems: 16
                                          type: array
                                          x-kubernetes-list-map-keys:
                                          - name
                                          x-kubernetes-list-type: map
                                        remove:
                                          items:
                                            type: string
                                          maxItems: 16
                                          type: array
                                        set:
                                          items:
                                            properties:
                                              name:
                                                maxLength: 256
                                                minLength: 1
                                                pattern: ^[A-Za-z0-9!#$%&'*+\-.^_\x60|~]+$
                                                type: string
                                              value:
                                                type: string
                                            required:
                                            - name
                                            - value
                                            type: object
                                          maxItems: 16
                                          type: array
                                          x-kubernetes-list-map-keys:
                                          - name
                                          x-kubernetes-list-type: map
                                      type: object
                                    type:
                                      enum:
                                      - RequestHeaderModifier
                                      - ResponseHeaderModifier
                                      type: string
                                  required:
                                  - type
                                  type: object
                                type: array
                            type: object
                          matches:
                            items:
                              properties:
                                method:
                                  enum:
                                  - CONNECT
                                  - DELETE
                                  - GET
                                  - HEAD
                                  - OPTIONS
                                  - PATCH
                                  - POST
                                  - PUT
                                  - TRACE
                                  type: string
                                path:
                                  properties:
                                    type:
                                      enum:
                                      - Exact
                                      - Prefix
                                      - RegularExpression
                                      type: string
                                    value:
                                      description: Exact or prefix matches must be
                                        an absolute path. A prefix matches only if
                                        separated by a slash or the entire path.
                                      minLength: 1
                                      type: string
                                  required:
                                  - type
                                  - value
                                  type: object
                              type: object
                            type: array
                        required:
                        - default
                        - matches
                        type: object
                      type: array
                    targetRef:
                      description: TargetRef is a reference to the resource that represents
                        a group of request destinations.
                      properties:
                        kind:
                          description: Kind of the referenced resource
                          enum:
                          - Mesh
                          - MeshSubset
                          - MeshService
                          - MeshServiceSubset
                          - MeshGatewayRoute
                          type: string
                        mesh:
                          description: Mesh is reserved for future use to identify
                            cross mesh resources.
                          type: string
                        name:
                          description: 'Name of the referenced resource. Can only
                            be used with kinds: `MeshService`, `MeshServiceSubset`
                            and `MeshGatewayRoute`'
                          type: string
                        tags:
                          additionalProperties:
                            type: string
                          description: Tags used to select a subset of proxies by
                            tags. Can only be used with kinds `MeshSubset` and `MeshServiceSubset`
                          type: object
                      type: object
                  type: object
                type: array
            type: object
        type: object
    served: true
    storage: true
---
apiVersion: apiextensions.k8s.io/v1
kind: CustomResourceDefinition
metadata:
  annotations:
    controller-gen.kubebuilder.io/version: v0.10.0
  creationTimestamp: null
  name: meshinsights.kuma.io
spec:
  group: kuma.io
  names:
    categories:
    - kuma
    kind: MeshInsight
    listKind: MeshInsightList
    plural: meshinsights
    singular: meshinsight
  scope: Cluster
  versions:
  - name: v1alpha1
    schema:
      openAPIV3Schema:
        properties:
          apiVersion:
            description: 'APIVersion defines the versioned schema of this representation
              of an object. Servers should convert recognized schemas to the latest
              internal value, and may reject unrecognized values. More info: https://git.k8s.io/community/contributors/devel/sig-architecture/api-conventions.md#resources'
            type: string
          kind:
            description: 'Kind is a string value representing the REST resource this
              object represents. Servers may infer this from the endpoint the client
              submits requests to. Cannot be updated. In CamelCase. More info: https://git.k8s.io/community/contributors/devel/sig-architecture/api-conventions.md#types-kinds'
            type: string
          mesh:
            description: Mesh is the name of the Kuma mesh this resource belongs to.
              It may be omitted for cluster-scoped resources.
            type: string
          metadata:
            type: object
          spec:
            description: Spec is the specification of the Kuma MeshInsight resource.
            x-kubernetes-preserve-unknown-fields: true
        type: object
    served: true
    storage: true
---
apiVersion: apiextensions.k8s.io/v1
kind: CustomResourceDefinition
metadata:
  annotations:
    controller-gen.kubebuilder.io/version: v0.10.0
  creationTimestamp: null
  name: meshproxypatches.kuma.io
spec:
  group: kuma.io
  names:
    categories:
    - kuma
    kind: MeshProxyPatch
    listKind: MeshProxyPatchList
    plural: meshproxypatches
    singular: meshproxypatch
  scope: Namespaced
  versions:
  - name: v1alpha1
    schema:
      openAPIV3Schema:
        properties:
          apiVersion:
            description: 'APIVersion defines the versioned schema of this representation
              of an object. Servers should convert recognized schemas to the latest
              internal value, and may reject unrecognized values. More info: https://git.k8s.io/community/contributors/devel/sig-architecture/api-conventions.md#resources'
            type: string
          kind:
            description: 'Kind is a string value representing the REST resource this
              object represents. Servers may infer this from the endpoint the client
              submits requests to. Cannot be updated. In CamelCase. More info: https://git.k8s.io/community/contributors/devel/sig-architecture/api-conventions.md#types-kinds'
            type: string
          metadata:
            type: object
          spec:
            description: Spec is the specification of the Kuma MeshProxyPatch resource.
            properties:
              default:
                description: Default is a configuration specific to the group of destinations
                  referenced in 'targetRef'.
                properties:
                  appendModifications:
                    description: AppendModifications is a list of modifications applied
                      on the selected proxy.
                    items:
                      properties:
                        cluster:
                          description: Cluster is a modification of Envoy's Cluster
                            resource.
                          properties:
                            match:
                              description: Match is a set of conditions that have
                                to be matched for modification operation to happen.
                              properties:
                                name:
                                  description: Name of the cluster to match.
                                  type: string
                                origin:
                                  description: "Origin is the name of the component
                                    or plugin that generated the resource. \n Here
                                    is the list of well-known origins: inbound - resources
                                    generated for handling incoming traffic. outbound
                                    - resources generated for handling outgoing traffic.
                                    transparent - resources generated for transparent
                                    proxy functionality. prometheus - resources generated
                                    when Prometheus metrics are enabled. direct-access
                                    - resources generated for Direct Access functionality.
                                    ingress - resources generated for Zone Ingress.
                                    egress - resources generated for Zone Egress.
                                    gateway - resources generated for MeshGateway.
                                    \n The list is not complete, because policy plugins
                                    can introduce new resources. For example MeshTrace
                                    plugin can create Cluster with \"mesh-trace\"
                                    origin."
                                  type: string
                              type: object
                            operation:
                              description: Operation to execute on matched cluster.
                              enum:
                              - Add
                              - Remove
                              - Patch
                              type: string
                            value:
                              description: Value of xDS resource in YAML format to
                                add or patch.
                              type: string
                          required:
                          - operation
                          type: object
                        httpFilter:
                          description: HTTPFilter is a modification of Envoy HTTP
                            Filter available in HTTP Connection Manager in a Listener
                            resource.
                          properties:
                            match:
                              description: Match is a set of conditions that have
                                to be matched for modification operation to happen.
                              properties:
                                listenerName:
                                  description: Name of the listener to match.
                                  type: string
                                listenerTags:
                                  additionalProperties:
                                    type: string
                                  description: Listener tags available in Listener#Metadata#FilterMetadata[io.kuma.tags]
                                  type: object
                                name:
                                  description: Name of the HTTP filter. For example
                                    "envoy.filters.http.local_ratelimit"
                                  type: string
                                origin:
                                  description: "Origin is the name of the component
                                    or plugin that generated the resource. \n Here
                                    is the list of well-known origins: inbound - resources
                                    generated for handling incoming traffic. outbound
                                    - resources generated for handling outgoing traffic.
                                    transparent - resources generated for transparent
                                    proxy functionality. prometheus - resources generated
                                    when Prometheus metrics are enabled. direct-access
                                    - resources generated for Direct Access functionality.
                                    ingress - resources generated for Zone Ingress.
                                    egress - resources generated for Zone Egress.
                                    gateway - resources generated for MeshGateway.
                                    \n The list is not complete, because policy plugins
                                    can introduce new resources. For example MeshTrace
                                    plugin can create Cluster with \"mesh-trace\"
                                    origin."
                                  type: string
                              type: object
                            operation:
                              description: Operation to execute on matched listener.
                              enum:
                              - Remove
                              - Patch
                              - AddFirst
                              - AddBefore
                              - AddAfter
                              - AddLast
                              type: string
                            value:
                              description: Value of xDS resource in YAML format to
                                add or patch.
                              type: string
                          required:
                          - operation
                          type: object
                        listener:
                          description: Listener is a modification of Envoy's Listener
                            resource.
                          properties:
                            match:
                              description: Match is a set of conditions that have
                                to be matched for modification operation to happen.
                              properties:
                                name:
                                  description: Name of the listener to match.
                                  type: string
                                origin:
                                  description: "Origin is the name of the component
                                    or plugin that generated the resource. \n Here
                                    is the list of well-known origins: inbound - resources
                                    generated for handling incoming traffic. outbound
                                    - resources generated for handling outgoing traffic.
                                    transparent - resources generated for transparent
                                    proxy functionality. prometheus - resources generated
                                    when Prometheus metrics are enabled. direct-access
                                    - resources generated for Direct Access functionality.
                                    ingress - resources generated for Zone Ingress.
                                    egress - resources generated for Zone Egress.
                                    gateway - resources generated for MeshGateway.
                                    \n The list is not complete, because policy plugins
                                    can introduce new resources. For example MeshTrace
                                    plugin can create Cluster with \"mesh-trace\"
                                    origin."
                                  type: string
                                tags:
                                  additionalProperties:
                                    type: string
                                  description: Tags available in Listener#Metadata#FilterMetadata[io.kuma.tags]
                                  type: object
                              type: object
                            operation:
                              description: Operation to execute on matched listener.
                              enum:
                              - Add
                              - Remove
                              - Patch
                              type: string
                            value:
                              description: Value of xDS resource in YAML format to
                                add or patch.
                              type: string
                          required:
                          - operation
                          type: object
                        networkFilter:
                          description: NetworkFilter is a modification of Envoy Listener's
                            filter.
                          properties:
                            match:
                              description: Match is a set of conditions that have
                                to be matched for modification operation to happen.
                              properties:
                                listenerName:
                                  description: Name of the listener to match.
                                  type: string
                                listenerTags:
                                  additionalProperties:
                                    type: string
                                  description: Listener tags available in Listener#Metadata#FilterMetadata[io.kuma.tags]
                                  type: object
                                name:
                                  description: Name of the network filter. For example
                                    "envoy.filters.network.ratelimit"
                                  type: string
                                origin:
                                  description: "Origin is the name of the component
                                    or plugin that generated the resource. \n Here
                                    is the list of well-known origins: inbound - resources
                                    generated for handling incoming traffic. outbound
                                    - resources generated for handling outgoing traffic.
                                    transparent - resources generated for transparent
                                    proxy functionality. prometheus - resources generated
                                    when Prometheus metrics are enabled. direct-access
                                    - resources generated for Direct Access functionality.
                                    ingress - resources generated for Zone Ingress.
                                    egress - resources generated for Zone Egress.
                                    gateway - resources generated for MeshGateway.
                                    \n The list is not complete, because policy plugins
                                    can introduce new resources. For example MeshTrace
                                    plugin can create Cluster with \"mesh-trace\"
                                    origin."
                                  type: string
                              type: object
                            operation:
                              description: Operation to execute on matched listener.
                              enum:
                              - Remove
                              - Patch
                              - AddFirst
                              - AddBefore
                              - AddAfter
                              - AddLast
                              type: string
                            value:
                              description: Value of xDS resource in YAML format to
                                add or patch.
                              type: string
                          required:
                          - operation
                          type: object
                        virtualHost:
                          description: VirtualHost is a modification of Envoy's VirtualHost
                            referenced in HTTP Connection Manager in a Listener resource.
                          properties:
                            match:
                              description: Match is a set of conditions that have
                                to be matched for modification operation to happen.
                              properties:
                                name:
                                  description: Name of the VirtualHost to match.
                                  type: string
                                origin:
                                  description: "Origin is the name of the component
                                    or plugin that generated the resource. \n Here
                                    is the list of well-known origins: inbound - resources
                                    generated for handling incoming traffic. outbound
                                    - resources generated for handling outgoing traffic.
                                    transparent - resources generated for transparent
                                    proxy functionality. prometheus - resources generated
                                    when Prometheus metrics are enabled. direct-access
                                    - resources generated for Direct Access functionality.
                                    ingress - resources generated for Zone Ingress.
                                    egress - resources generated for Zone Egress.
                                    gateway - resources generated for MeshGateway.
                                    \n The list is not complete, because policy plugins
                                    can introduce new resources. For example MeshTrace
                                    plugin can create Cluster with \"mesh-trace\"
                                    origin."
                                  type: string
                                routeConfigurationName:
                                  description: Name of the RouteConfiguration resource
                                    to match.
                                  type: string
                              type: object
                            operation:
                              description: Operation to execute on matched listener.
                              enum:
                              - Add
                              - Remove
                              - Patch
                              type: string
                            value:
                              description: Value of xDS resource in YAML format to
                                add or patch.
                              type: string
                          required:
                          - match
                          - operation
                          type: object
                      type: object
                    type: array
                required:
                - appendModifications
                type: object
              targetRef:
                description: TargetRef is a reference to the resource the policy takes
                  an effect on. The resource could be either a real store object or
                  virtual resource defined inplace.
                properties:
                  kind:
                    description: Kind of the referenced resource
                    enum:
                    - Mesh
                    - MeshSubset
                    - MeshService
                    - MeshServiceSubset
                    - MeshGatewayRoute
                    type: string
                  mesh:
                    description: Mesh is reserved for future use to identify cross
                      mesh resources.
                    type: string
                  name:
                    description: 'Name of the referenced resource. Can only be used
                      with kinds: `MeshService`, `MeshServiceSubset` and `MeshGatewayRoute`'
                    type: string
                  tags:
                    additionalProperties:
                      type: string
                    description: Tags used to select a subset of proxies by tags.
                      Can only be used with kinds `MeshSubset` and `MeshServiceSubset`
                    type: object
                type: object
            required:
            - default
            - targetRef
            type: object
        type: object
    served: true
    storage: true
---
apiVersion: apiextensions.k8s.io/v1
kind: CustomResourceDefinition
metadata:
  annotations:
    controller-gen.kubebuilder.io/version: v0.10.0
  creationTimestamp: null
  name: meshratelimits.kuma.io
spec:
  group: kuma.io
  names:
    categories:
    - kuma
    kind: MeshRateLimit
    listKind: MeshRateLimitList
    plural: meshratelimits
    singular: meshratelimit
  scope: Namespaced
  versions:
  - name: v1alpha1
    schema:
      openAPIV3Schema:
        properties:
          apiVersion:
            description: 'APIVersion defines the versioned schema of this representation
              of an object. Servers should convert recognized schemas to the latest
              internal value, and may reject unrecognized values. More info: https://git.k8s.io/community/contributors/devel/sig-architecture/api-conventions.md#resources'
            type: string
          kind:
            description: 'Kind is a string value representing the REST resource this
              object represents. Servers may infer this from the endpoint the client
              submits requests to. Cannot be updated. In CamelCase. More info: https://git.k8s.io/community/contributors/devel/sig-architecture/api-conventions.md#types-kinds'
            type: string
          metadata:
            type: object
          spec:
            description: Spec is the specification of the Kuma MeshRateLimit resource.
            properties:
              from:
                description: From list makes a match between clients and corresponding
                  configurations
                items:
                  properties:
                    default:
                      description: Default is a configuration specific to the group
                        of clients referenced in 'targetRef'
                      properties:
                        local:
                          description: LocalConf defines local http or/and tcp rate
                            limit configuration
                          properties:
                            http:
                              description: LocalHTTP defines confguration of local
                                HTTP rate limiting https://www.envoyproxy.io/docs/envoy/latest/configuration/http/http_filters/local_rate_limit_filter
                              properties:
                                disabled:
                                  description: Define if rate limiting should be disabled.
                                  type: boolean
                                onRateLimit:
                                  description: Describes the actions to take on a
                                    rate limit event
                                  properties:
                                    headers:
                                      description: The Headers to be added to the
                                        HTTP response on a rate limit event
                                      items:
                                        properties:
                                          append:
                                            description: Should the header be appended
                                            type: boolean
                                          key:
                                            description: Header name
                                            type: string
                                          value:
                                            description: Header value
                                            type: string
                                        required:
                                        - key
                                        - value
                                        type: object
                                      type: array
                                    status:
                                      description: The HTTP status code to be set
                                        on a rate limit event
                                      format: int32
                                      type: integer
                                  type: object
                                requestRate:
                                  description: Defines how many requests are allowed
                                    per interval.
                                  properties:
                                    interval:
                                      description: The interval the number of units
                                        is accounted for.
                                      type: string
                                    num:
                                      description: Number of units per interval (depending
                                        on usage it can be a number of requests, or
                                        a number of connections).
                                      format: int32
                                      type: integer
                                  required:
                                  - interval
                                  - num
                                  type: object
                              type: object
                            tcp:
                              description: LocalTCP defines confguration of local
                                TCP rate limiting https://www.envoyproxy.io/docs/envoy/latest/configuration/listeners/network_filters/local_rate_limit_filter
                              properties:
                                connectionRate:
                                  description: Defines how many connections are allowed
                                    per interval.
                                  properties:
                                    interval:
                                      description: The interval the number of units
                                        is accounted for.
                                      type: string
                                    num:
                                      description: Number of units per interval (depending
                                        on usage it can be a number of requests, or
                                        a number of connections).
                                      format: int32
                                      type: integer
                                  required:
                                  - interval
                                  - num
                                  type: object
                                disabled:
                                  description: 'Define if rate limiting should be
                                    disabled. Default: false'
                                  type: boolean
                              type: object
                          type: object
                      type: object
                    targetRef:
                      description: TargetRef is a reference to the resource that represents
                        a group of clients.
                      properties:
                        kind:
                          description: Kind of the referenced resource
                          enum:
                          - Mesh
                          - MeshSubset
                          - MeshService
                          - MeshServiceSubset
                          - MeshGatewayRoute
                          type: string
                        mesh:
                          description: Mesh is reserved for future use to identify
                            cross mesh resources.
                          type: string
                        name:
                          description: 'Name of the referenced resource. Can only
                            be used with kinds: `MeshService`, `MeshServiceSubset`
                            and `MeshGatewayRoute`'
                          type: string
                        tags:
                          additionalProperties:
                            type: string
                          description: Tags used to select a subset of proxies by
                            tags. Can only be used with kinds `MeshSubset` and `MeshServiceSubset`
                          type: object
                      type: object
                  required:
                  - targetRef
                  type: object
                type: array
              targetRef:
                description: TargetRef is a reference to the resource the policy takes
                  an effect on. The resource could be either a real store object or
                  virtual resource defined inplace.
                properties:
                  kind:
                    description: Kind of the referenced resource
                    enum:
                    - Mesh
                    - MeshSubset
                    - MeshService
                    - MeshServiceSubset
                    - MeshGatewayRoute
                    type: string
                  mesh:
                    description: Mesh is reserved for future use to identify cross
                      mesh resources.
                    type: string
                  name:
                    description: 'Name of the referenced resource. Can only be used
                      with kinds: `MeshService`, `MeshServiceSubset` and `MeshGatewayRoute`'
                    type: string
                  tags:
                    additionalProperties:
                      type: string
                    description: Tags used to select a subset of proxies by tags.
                      Can only be used with kinds `MeshSubset` and `MeshServiceSubset`
                    type: object
                type: object
            required:
            - targetRef
            type: object
        type: object
    served: true
    storage: true
---
apiVersion: apiextensions.k8s.io/v1
kind: CustomResourceDefinition
metadata:
  annotations:
    controller-gen.kubebuilder.io/version: v0.10.0
  creationTimestamp: null
  name: meshretries.kuma.io
spec:
  group: kuma.io
  names:
    categories:
    - kuma
    kind: MeshRetry
    listKind: MeshRetryList
    plural: meshretries
    singular: meshretry
  scope: Namespaced
  versions:
  - name: v1alpha1
    schema:
      openAPIV3Schema:
        properties:
          apiVersion:
            description: 'APIVersion defines the versioned schema of this representation
              of an object. Servers should convert recognized schemas to the latest
              internal value, and may reject unrecognized values. More info: https://git.k8s.io/community/contributors/devel/sig-architecture/api-conventions.md#resources'
            type: string
          kind:
            description: 'Kind is a string value representing the REST resource this
              object represents. Servers may infer this from the endpoint the client
              submits requests to. Cannot be updated. In CamelCase. More info: https://git.k8s.io/community/contributors/devel/sig-architecture/api-conventions.md#types-kinds'
            type: string
          metadata:
            type: object
          spec:
            description: Spec is the specification of the Kuma MeshRetry resource.
            properties:
              targetRef:
                description: TargetRef is a reference to the resource the policy takes
                  an effect on. The resource could be either a real store object or
                  virtual resource defined inplace.
                properties:
                  kind:
                    description: Kind of the referenced resource
                    enum:
                    - Mesh
                    - MeshSubset
                    - MeshService
                    - MeshServiceSubset
                    - MeshGatewayRoute
                    type: string
                  mesh:
                    description: Mesh is reserved for future use to identify cross
                      mesh resources.
                    type: string
                  name:
                    description: 'Name of the referenced resource. Can only be used
                      with kinds: `MeshService`, `MeshServiceSubset` and `MeshGatewayRoute`'
                    type: string
                  tags:
                    additionalProperties:
                      type: string
                    description: Tags used to select a subset of proxies by tags.
                      Can only be used with kinds `MeshSubset` and `MeshServiceSubset`
                    type: object
                type: object
              to:
                description: To list makes a match between the consumed services and
                  corresponding configurations
                items:
                  properties:
                    default:
                      description: Default is a configuration specific to the group
                        of destinations referenced in 'targetRef'
                      properties:
                        grpc:
                          description: GRPC defines a configuration of retries for
                            GRPC traffic
                          properties:
                            backOff:
                              description: BackOff is a configuration of durations
                                which will be used in exponential backoff strategy
                                between retries.
                              properties:
                                baseInterval:
                                  description: BaseInterval is an amount of time which
                                    should be taken between retries. Must be greater
                                    than zero. Values less than 1 ms are rounded up
                                    to 1 ms. Default is 25ms.
                                  type: string
                                maxInterval:
                                  description: MaxInterval is a maximal amount of
                                    time which will be taken between retries. Default
                                    is 10 times the "BaseInterval".
                                  type: string
                              type: object
                            numRetries:
                              description: NumRetries is the number of attempts that
                                will be made on failed (and retriable) requests.
                              format: int32
                              type: integer
                            perTryTimeout:
                              description: PerTryTimeout is the amount of time after
                                which retry attempt should timeout. Setting this timeout
                                to 0 will disable it. Default is 15s.
                              type: string
                            rateLimitedBackOff:
                              description: RateLimitedBackOff is a configuration of
                                backoff which will be used when the upstream returns
                                one of the headers configured.
                              properties:
                                maxInterval:
                                  description: MaxInterval is a maximal amount of
                                    time which will be taken between retries. Default
                                    is 300 seconds.
                                  type: string
                                resetHeaders:
                                  description: ResetHeaders specifies the list of
                                    headers (like Retry-After or X-RateLimit-Reset)
                                    to match against the response. Headers are tried
                                    in order, and matched case-insensitive. The first
                                    header to be parsed successfully is used. If no
                                    headers match the default exponential BackOff
                                    is used instead.
                                  items:
                                    properties:
                                      format:
<<<<<<< HEAD
                                        description: The format of the reset header.
                                        enum:
                                        - Seconds
                                        - UnixTimestamp
=======
                                        description: The format of the reset header,
                                          either Seconds or UnixTimestamp.
>>>>>>> 24229c68
                                        type: string
                                      name:
                                        description: The Name of the reset header.
                                        type: string
                                    type: object
                                  type: array
                              type: object
                            retryOn:
                              description: 'RetryOn is a list of conditions which
                                will cause a retry. Available values are: [Canceled,
                                DeadlineExceeded, Internal, ResourceExhausted, Unavailable].'
                              items:
                                type: string
                              type: array
                          type: object
                        http:
                          description: HTTP defines a configuration of retries for
                            HTTP traffic
                          properties:
                            backOff:
                              description: BackOff is a configuration of durations
                                which will be used in exponential backoff strategy
                                between retries
                              properties:
                                baseInterval:
                                  description: BaseInterval is an amount of time which
                                    should be taken between retries. Must be greater
                                    than zero. Values less than 1 ms are rounded up
                                    to 1 ms. Default is 25ms.
                                  type: string
                                maxInterval:
                                  description: MaxInterval is a maximal amount of
                                    time which will be taken between retries. Default
                                    is 10 times the "BaseInterval".
                                  type: string
                              type: object
                            numRetries:
                              description: NumRetries is the number of attempts that
                                will be made on failed (and retriable) requests
                              format: int32
                              type: integer
                            perTryTimeout:
                              description: PerTryTimeout is the amount of time after
                                which retry attempt should timeout. Setting this timeout
                                to 0 will disable it. Default is 15s.
                              type: string
                            rateLimitedBackOff:
                              description: RateLimitedBackOff is a configuration of
                                backoff which will be used when the upstream returns
                                one of the headers configured.
                              properties:
                                maxInterval:
                                  description: MaxInterval is a maximal amount of
                                    time which will be taken between retries. Default
                                    is 300 seconds.
                                  type: string
                                resetHeaders:
                                  description: ResetHeaders specifies the list of
                                    headers (like Retry-After or X-RateLimit-Reset)
                                    to match against the response. Headers are tried
                                    in order, and matched case-insensitive. The first
                                    header to be parsed successfully is used. If no
                                    headers match the default exponential BackOff
                                    is used instead.
                                  items:
                                    properties:
                                      format:
<<<<<<< HEAD
                                        description: The format of the reset header.
                                        enum:
                                        - Seconds
                                        - UnixTimestamp
=======
                                        description: The format of the reset header,
                                          either Seconds or UnixTimestamp.
>>>>>>> 24229c68
                                        type: string
                                      name:
                                        description: The Name of the reset header.
                                        type: string
                                    type: object
                                  type: array
                              type: object
                            retriableRequestHeaders:
                              description: RetriableRequestHeaders is an HTTP headers
                                which must be present in the request for retries to
                                be attempted.
                              items:
                                properties:
                                  name:
                                    type: string
                                  type:
                                    enum:
                                    - REGULAR_EXPRESSION
                                    - EXACT
                                    - PREFIX
                                    type: string
                                  value:
                                    type: string
                                type: object
                              type: array
                            retriableResponseHeaders:
                              description: RetriableResponseHeaders is an HTTP response
                                headers that trigger a retry if present in the response.
                                A retry will be triggered if any of the header matches
                                match the upstream response headers.
                              items:
                                properties:
                                  name:
                                    type: string
                                  type:
                                    enum:
                                    - REGULAR_EXPRESSION
                                    - EXACT
                                    - PREFIX
                                    type: string
                                  value:
                                    type: string
                                type: object
                              type: array
                            retryOn:
                              description: 'RetryOn is a list of conditions which
                                will cause a retry. Available values are: [5XX, GatewayError,
                                Reset, Retriable4xx, ConnectFailure, EnvoyRatelimited,
                                RefusedStream, Http3PostConnectFailure, HttpMethodConnect,
                                HttpMethodDelete, HttpMethodGet, HttpMethodHead, HttpMethodOptions,
                                HttpMethodPatch, HttpMethodPost, HttpMethodPut, HttpMethodTrace].
                                Also, any HTTP status code (500, 503, etc).'
                              items:
                                type: string
                              type: array
                          type: object
                        tcp:
                          description: TCP defines a configuration of retries for
                            TCP traffic
                          properties:
                            maxConnectAttempt:
                              description: MaxConnectAttempt is a maximal amount of
                                TCP connection attempts which will be made before
                                giving up
                              format: int32
                              type: integer
                          type: object
                      type: object
                    targetRef:
                      description: TargetRef is a reference to the resource that represents
                        a group of destinations.
                      properties:
                        kind:
                          description: Kind of the referenced resource
                          enum:
                          - Mesh
                          - MeshSubset
                          - MeshService
                          - MeshServiceSubset
                          - MeshGatewayRoute
                          type: string
                        mesh:
                          description: Mesh is reserved for future use to identify
                            cross mesh resources.
                          type: string
                        name:
                          description: 'Name of the referenced resource. Can only
                            be used with kinds: `MeshService`, `MeshServiceSubset`
                            and `MeshGatewayRoute`'
                          type: string
                        tags:
                          additionalProperties:
                            type: string
                          description: Tags used to select a subset of proxies by
                            tags. Can only be used with kinds `MeshSubset` and `MeshServiceSubset`
                          type: object
                      type: object
                  required:
                  - targetRef
                  type: object
                type: array
            required:
            - targetRef
            type: object
        type: object
    served: true
    storage: true
---
apiVersion: apiextensions.k8s.io/v1
kind: CustomResourceDefinition
metadata:
  annotations:
    controller-gen.kubebuilder.io/version: v0.10.0
  creationTimestamp: null
  name: meshtimeouts.kuma.io
spec:
  group: kuma.io
  names:
    categories:
    - kuma
    kind: MeshTimeout
    listKind: MeshTimeoutList
    plural: meshtimeouts
    singular: meshtimeout
  scope: Namespaced
  versions:
  - name: v1alpha1
    schema:
      openAPIV3Schema:
        properties:
          apiVersion:
            description: 'APIVersion defines the versioned schema of this representation
              of an object. Servers should convert recognized schemas to the latest
              internal value, and may reject unrecognized values. More info: https://git.k8s.io/community/contributors/devel/sig-architecture/api-conventions.md#resources'
            type: string
          kind:
            description: 'Kind is a string value representing the REST resource this
              object represents. Servers may infer this from the endpoint the client
              submits requests to. Cannot be updated. In CamelCase. More info: https://git.k8s.io/community/contributors/devel/sig-architecture/api-conventions.md#types-kinds'
            type: string
          metadata:
            type: object
          spec:
            description: Spec is the specification of the Kuma MeshTimeout resource.
            properties:
              from:
                description: From list makes a match between clients and corresponding
                  configurations
                items:
                  properties:
                    default:
                      description: Default is a configuration specific to the group
                        of clients referenced in 'targetRef'
                      properties:
                        connectionTimeout:
                          description: ConnectionTimeout specifies the amount of time
                            proxy will wait for an TCP connection to be established.
                            Default value is 5 seconds. Cannot be set to 0.
                          type: string
                        http:
                          description: Http provides configuration for HTTP specific
                            timeouts
                          properties:
                            maxConnectionDuration:
                              description: MaxConnectionDuration is the time after
                                which a connection will be drained and/or closed,
                                starting from when it was first established. Setting
                                this timeout to 0 will disable it. Disabled by default.
                              type: string
                            maxStreamDuration:
                              description: MaxStreamDuration is the maximum time that
                                a stream’s lifetime will span. Setting this timeout
                                to 0 will disable it. Disabled by default.
                              type: string
                            requestTimeout:
                              description: RequestTimeout The amount of time that
                                proxy will wait for the entire request to be received.
                                The timer is activated when the request is initiated,
                                and is disarmed when the last byte of the request
                                is sent, OR when the response is initiated. Setting
                                this timeout to 0 will disable it. Default is 15s.
                              type: string
                            streamIdleTimeout:
                              description: StreamIdleTimeout is the amount of time
                                that proxy will allow a stream to exist with no activity.
                                Setting this timeout to 0 will disable it. Default
                                is 30m
                              type: string
                          type: object
                        idleTimeout:
                          description: IdleTimeout is defined as the period in which
                            there are no bytes sent or received on connection Setting
                            this timeout to 0 will disable it. Be cautious when disabling
                            it because it can lead to connection leaking. Default
                            value is 1h.
                          type: string
                      type: object
                    targetRef:
                      description: TargetRef is a reference to the resource that represents
                        a group of clients.
                      properties:
                        kind:
                          description: Kind of the referenced resource
                          enum:
                          - Mesh
                          - MeshSubset
                          - MeshService
                          - MeshServiceSubset
                          - MeshGatewayRoute
                          type: string
                        mesh:
                          description: Mesh is reserved for future use to identify
                            cross mesh resources.
                          type: string
                        name:
                          description: 'Name of the referenced resource. Can only
                            be used with kinds: `MeshService`, `MeshServiceSubset`
                            and `MeshGatewayRoute`'
                          type: string
                        tags:
                          additionalProperties:
                            type: string
                          description: Tags used to select a subset of proxies by
                            tags. Can only be used with kinds `MeshSubset` and `MeshServiceSubset`
                          type: object
                      type: object
                  required:
                  - targetRef
                  type: object
                type: array
              targetRef:
                description: TargetRef is a reference to the resource the policy takes
                  an effect on. The resource could be either a real store object or
                  virtual resource defined inplace.
                properties:
                  kind:
                    description: Kind of the referenced resource
                    enum:
                    - Mesh
                    - MeshSubset
                    - MeshService
                    - MeshServiceSubset
                    - MeshGatewayRoute
                    type: string
                  mesh:
                    description: Mesh is reserved for future use to identify cross
                      mesh resources.
                    type: string
                  name:
                    description: 'Name of the referenced resource. Can only be used
                      with kinds: `MeshService`, `MeshServiceSubset` and `MeshGatewayRoute`'
                    type: string
                  tags:
                    additionalProperties:
                      type: string
                    description: Tags used to select a subset of proxies by tags.
                      Can only be used with kinds `MeshSubset` and `MeshServiceSubset`
                    type: object
                type: object
              to:
                description: To list makes a match between the consumed services and
                  corresponding configurations
                items:
                  properties:
                    default:
                      description: Default is a configuration specific to the group
                        of destinations referenced in 'targetRef'
                      properties:
                        connectionTimeout:
                          description: ConnectionTimeout specifies the amount of time
                            proxy will wait for an TCP connection to be established.
                            Default value is 5 seconds. Cannot be set to 0.
                          type: string
                        http:
                          description: Http provides configuration for HTTP specific
                            timeouts
                          properties:
                            maxConnectionDuration:
                              description: MaxConnectionDuration is the time after
                                which a connection will be drained and/or closed,
                                starting from when it was first established. Setting
                                this timeout to 0 will disable it. Disabled by default.
                              type: string
                            maxStreamDuration:
                              description: MaxStreamDuration is the maximum time that
                                a stream’s lifetime will span. Setting this timeout
                                to 0 will disable it. Disabled by default.
                              type: string
                            requestTimeout:
                              description: RequestTimeout The amount of time that
                                proxy will wait for the entire request to be received.
                                The timer is activated when the request is initiated,
                                and is disarmed when the last byte of the request
                                is sent, OR when the response is initiated. Setting
                                this timeout to 0 will disable it. Default is 15s.
                              type: string
                            streamIdleTimeout:
                              description: StreamIdleTimeout is the amount of time
                                that proxy will allow a stream to exist with no activity.
                                Setting this timeout to 0 will disable it. Default
                                is 30m
                              type: string
                          type: object
                        idleTimeout:
                          description: IdleTimeout is defined as the period in which
                            there are no bytes sent or received on connection Setting
                            this timeout to 0 will disable it. Be cautious when disabling
                            it because it can lead to connection leaking. Default
                            value is 1h.
                          type: string
                      type: object
                    targetRef:
                      description: TargetRef is a reference to the resource that represents
                        a group of destinations.
                      properties:
                        kind:
                          description: Kind of the referenced resource
                          enum:
                          - Mesh
                          - MeshSubset
                          - MeshService
                          - MeshServiceSubset
                          - MeshGatewayRoute
                          type: string
                        mesh:
                          description: Mesh is reserved for future use to identify
                            cross mesh resources.
                          type: string
                        name:
                          description: 'Name of the referenced resource. Can only
                            be used with kinds: `MeshService`, `MeshServiceSubset`
                            and `MeshGatewayRoute`'
                          type: string
                        tags:
                          additionalProperties:
                            type: string
                          description: Tags used to select a subset of proxies by
                            tags. Can only be used with kinds `MeshSubset` and `MeshServiceSubset`
                          type: object
                      type: object
                  required:
                  - targetRef
                  type: object
                type: array
            required:
            - targetRef
            type: object
        type: object
    served: true
    storage: true
---
apiVersion: apiextensions.k8s.io/v1
kind: CustomResourceDefinition
metadata:
  annotations:
    controller-gen.kubebuilder.io/version: v0.10.0
  creationTimestamp: null
  name: dataplaneinsights.kuma.io
spec:
  group: kuma.io
  names:
    categories:
    - kuma
    kind: DataplaneInsight
    listKind: DataplaneInsightList
    plural: dataplaneinsights
    singular: dataplaneinsight
  scope: Namespaced
  versions:
  - name: v1alpha1
    schema:
      openAPIV3Schema:
        properties:
          apiVersion:
            description: 'APIVersion defines the versioned schema of this representation
              of an object. Servers should convert recognized schemas to the latest
              internal value, and may reject unrecognized values. More info: https://git.k8s.io/community/contributors/devel/sig-architecture/api-conventions.md#resources'
            type: string
          kind:
            description: 'Kind is a string value representing the REST resource this
              object represents. Servers may infer this from the endpoint the client
              submits requests to. Cannot be updated. In CamelCase. More info: https://git.k8s.io/community/contributors/devel/sig-architecture/api-conventions.md#types-kinds'
            type: string
          mesh:
            description: Mesh is the name of the Kuma mesh this resource belongs to.
              It may be omitted for cluster-scoped resources.
            type: string
          metadata:
            type: object
          status:
            description: Status is the status the Kuma resource.
            x-kubernetes-preserve-unknown-fields: true
        type: object
    served: true
    storage: true
---
apiVersion: apiextensions.k8s.io/v1
kind: CustomResourceDefinition
metadata:
  annotations:
    controller-gen.kubebuilder.io/version: v0.10.0
  creationTimestamp: null
  name: meshtraces.kuma.io
spec:
  group: kuma.io
  names:
    categories:
    - kuma
    kind: MeshTrace
    listKind: MeshTraceList
    plural: meshtraces
    singular: meshtrace
  scope: Namespaced
  versions:
  - name: v1alpha1
    schema:
      openAPIV3Schema:
        properties:
          apiVersion:
            description: 'APIVersion defines the versioned schema of this representation
              of an object. Servers should convert recognized schemas to the latest
              internal value, and may reject unrecognized values. More info: https://git.k8s.io/community/contributors/devel/sig-architecture/api-conventions.md#resources'
            type: string
          kind:
            description: 'Kind is a string value representing the REST resource this
              object represents. Servers may infer this from the endpoint the client
              submits requests to. Cannot be updated. In CamelCase. More info: https://git.k8s.io/community/contributors/devel/sig-architecture/api-conventions.md#types-kinds'
            type: string
          metadata:
            type: object
          spec:
            description: Spec is the specification of the Kuma MeshTrace resource.
            properties:
              default:
                description: MeshTrace configuration.
                properties:
                  backends:
                    description: A one element array of backend definition. Envoy
                      allows configuring only 1 backend, so the natural way of representing
                      that would be just one object. Unfortunately due to the reasons
                      explained in MADR 009-tracing-policy this has to be a one element
                      array for now.
                    items:
                      description: Only one of zipkin or datadog can be used.
                      properties:
                        datadog:
                          description: Datadog backend configuration.
                          properties:
                            splitService:
                              description: 'Determines if datadog service name should
                                be split based on traffic direction and destination.
                                For example, with `splitService: true` and a `backend`
                                service that communicates with a couple of databases,
                                you would get service names like `backend_INBOUND`,
                                `backend_OUTBOUND_db1`, and `backend_OUTBOUND_db2`
                                in Datadog. Default: false'
                              type: boolean
                            url:
                              description: Address of Datadog collector, only host
                                and port are allowed (no paths, fragments etc.)
                              type: string
                          type: object
                        zipkin:
                          description: Zipkin backend configuration.
                          properties:
                            apiVersion:
                              description: 'Version of the API. values: httpJson,
                                httpProto. Default: httpJson see https://github.com/envoyproxy/envoy/blob/v1.22.0/api/envoy/config/trace/v3/zipkin.proto#L66'
                              type: string
                            sharedSpanContext:
                              description: 'Determines whether client and server spans
                                will share the same span context. Default: true. https://github.com/envoyproxy/envoy/blob/v1.22.0/api/envoy/config/trace/v3/zipkin.proto#L63'
                              type: boolean
                            traceId128bit:
                              description: 'Generate 128bit traces. Default: false'
                              type: boolean
                            url:
                              description: Address of Zipkin collector.
                              type: string
                          type: object
                      type: object
                    nullable: true
                    type: array
                  sampling:
                    description: Sampling configuration. Sampling is the process by
                      which a decision is made on whether to process/export a span
                      or not.
                    properties:
                      client:
                        description: 'Target percentage of requests that will be force
                          traced if the ''x-client-trace-id'' header is set. Default:
                          100% Mirror of client_sampling in Envoy https://github.com/envoyproxy/envoy/blob/v1.22.0/api/envoy/config/filter/network/http_connection_manager/v2/http_connection_manager.proto#L127-L133'
                        format: int32
                        type: integer
                      overall:
                        description: 'Target percentage of requests will be traced
                          after all other sampling checks have been applied (client,
                          force tracing, random sampling). This field functions as
                          an upper limit on the total configured sampling rate. For
                          instance, setting client_sampling to 100% but overall_sampling
                          to 1% will result in only 1% of client requests with the
                          appropriate headers to be force traced. Default: 100% Mirror
                          of overall_sampling in Envoy https://github.com/envoyproxy/envoy/blob/v1.22.0/api/envoy/config/filter/network/http_connection_manager/v2/http_connection_manager.proto#L142-L150'
                        format: int32
                        type: integer
                      random:
                        description: 'Target percentage of requests that will be randomly
                          selected for trace generation, if not requested by the client
                          or not forced. Default: 100% Mirror of random_sampling in
                          Envoy https://github.com/envoyproxy/envoy/blob/v1.22.0/api/envoy/config/filter/network/http_connection_manager/v2/http_connection_manager.proto#L135-L140'
                        format: int32
                        type: integer
                    type: object
                  tags:
                    description: Custom tags configuration. You can add custom tags
                      to traces based on headers or literal values.
                    items:
                      description: Custom tags configuration. Only one of literal
                        or header can be used.
                      properties:
                        header:
                          description: Tag taken from a header.
                          properties:
                            default:
                              description: Default value to use if header is missing.
                                If the default is missing and there is no value the
                                tag will not be included.
                              type: string
                            name:
                              description: Name of the header.
                              type: string
                          type: object
                        literal:
                          description: Tag taken from literal value.
                          type: string
                        name:
                          description: Name of the tag.
                          type: string
                      type: object
                    nullable: true
                    type: array
                type: object
              targetRef:
                description: TargetRef is a reference to the resource the policy takes
                  an effect on. The resource could be either a real store object or
                  virtual resource defined inplace.
                properties:
                  kind:
                    description: Kind of the referenced resource
                    enum:
                    - Mesh
                    - MeshSubset
                    - MeshService
                    - MeshServiceSubset
                    - MeshGatewayRoute
                    type: string
                  mesh:
                    description: Mesh is reserved for future use to identify cross
                      mesh resources.
                    type: string
                  name:
                    description: 'Name of the referenced resource. Can only be used
                      with kinds: `MeshService`, `MeshServiceSubset` and `MeshGatewayRoute`'
                    type: string
                  tags:
                    additionalProperties:
                      type: string
                    description: Tags used to select a subset of proxies by tags.
                      Can only be used with kinds `MeshSubset` and `MeshServiceSubset`
                    type: object
                type: object
            required:
            - targetRef
            type: object
        type: object
    served: true
    storage: true
---
apiVersion: apiextensions.k8s.io/v1
kind: CustomResourceDefinition
metadata:
  annotations:
    controller-gen.kubebuilder.io/version: v0.10.0
  creationTimestamp: null
  name: meshtrafficpermissions.kuma.io
spec:
  group: kuma.io
  names:
    categories:
    - kuma
    kind: MeshTrafficPermission
    listKind: MeshTrafficPermissionList
    plural: meshtrafficpermissions
    singular: meshtrafficpermission
  scope: Namespaced
  versions:
  - name: v1alpha1
    schema:
      openAPIV3Schema:
        properties:
          apiVersion:
            description: 'APIVersion defines the versioned schema of this representation
              of an object. Servers should convert recognized schemas to the latest
              internal value, and may reject unrecognized values. More info: https://git.k8s.io/community/contributors/devel/sig-architecture/api-conventions.md#resources'
            type: string
          kind:
            description: 'Kind is a string value representing the REST resource this
              object represents. Servers may infer this from the endpoint the client
              submits requests to. Cannot be updated. In CamelCase. More info: https://git.k8s.io/community/contributors/devel/sig-architecture/api-conventions.md#types-kinds'
            type: string
          metadata:
            type: object
          spec:
            description: Spec is the specification of the Kuma MeshTrafficPermission
              resource.
            properties:
              from:
                description: From list makes a match between clients and corresponding
                  configurations
                items:
                  properties:
                    default:
                      description: Default is a configuration specific to the group
                        of clients referenced in 'targetRef'
                      properties:
                        action:
                          description: 'Action defines a behavior for the specified
                            group of clients:'
                          enum:
                          - Allow
                          - Deny
                          - AllowWithShadowDeny
                          type: string
                      type: object
                    targetRef:
                      description: TargetRef is a reference to the resource that represents
                        a group of clients.
                      properties:
                        kind:
                          description: Kind of the referenced resource
                          enum:
                          - Mesh
                          - MeshSubset
                          - MeshService
                          - MeshServiceSubset
                          - MeshGatewayRoute
                          type: string
                        mesh:
                          description: Mesh is reserved for future use to identify
                            cross mesh resources.
                          type: string
                        name:
                          description: 'Name of the referenced resource. Can only
                            be used with kinds: `MeshService`, `MeshServiceSubset`
                            and `MeshGatewayRoute`'
                          type: string
                        tags:
                          additionalProperties:
                            type: string
                          description: Tags used to select a subset of proxies by
                            tags. Can only be used with kinds `MeshSubset` and `MeshServiceSubset`
                          type: object
                      type: object
                  required:
                  - targetRef
                  type: object
                type: array
              targetRef:
                description: TargetRef is a reference to the resource the policy takes
                  an effect on. The resource could be either a real store object or
                  virtual resource defined inplace.
                properties:
                  kind:
                    description: Kind of the referenced resource
                    enum:
                    - Mesh
                    - MeshSubset
                    - MeshService
                    - MeshServiceSubset
                    - MeshGatewayRoute
                    type: string
                  mesh:
                    description: Mesh is reserved for future use to identify cross
                      mesh resources.
                    type: string
                  name:
                    description: 'Name of the referenced resource. Can only be used
                      with kinds: `MeshService`, `MeshServiceSubset` and `MeshGatewayRoute`'
                    type: string
                  tags:
                    additionalProperties:
                      type: string
                    description: Tags used to select a subset of proxies by tags.
                      Can only be used with kinds `MeshSubset` and `MeshServiceSubset`
                    type: object
                type: object
            required:
            - targetRef
            type: object
        type: object
    served: true
    storage: true
---
apiVersion: apiextensions.k8s.io/v1
kind: CustomResourceDefinition
metadata:
  annotations:
    controller-gen.kubebuilder.io/version: v0.10.0
  creationTimestamp: null
  name: proxytemplates.kuma.io
spec:
  group: kuma.io
  names:
    categories:
    - kuma
    kind: ProxyTemplate
    listKind: ProxyTemplateList
    plural: proxytemplates
    singular: proxytemplate
  scope: Cluster
  versions:
  - name: v1alpha1
    schema:
      openAPIV3Schema:
        properties:
          apiVersion:
            description: 'APIVersion defines the versioned schema of this representation
              of an object. Servers should convert recognized schemas to the latest
              internal value, and may reject unrecognized values. More info: https://git.k8s.io/community/contributors/devel/sig-architecture/api-conventions.md#resources'
            type: string
          kind:
            description: 'Kind is a string value representing the REST resource this
              object represents. Servers may infer this from the endpoint the client
              submits requests to. Cannot be updated. In CamelCase. More info: https://git.k8s.io/community/contributors/devel/sig-architecture/api-conventions.md#types-kinds'
            type: string
          mesh:
            description: Mesh is the name of the Kuma mesh this resource belongs to.
              It may be omitted for cluster-scoped resources.
            type: string
          metadata:
            type: object
          spec:
            description: Spec is the specification of the Kuma ProxyTemplate resource.
            x-kubernetes-preserve-unknown-fields: true
        type: object
    served: true
    storage: true
---
apiVersion: apiextensions.k8s.io/v1
kind: CustomResourceDefinition
metadata:
  annotations:
    controller-gen.kubebuilder.io/version: v0.10.0
  creationTimestamp: null
  name: ratelimits.kuma.io
spec:
  group: kuma.io
  names:
    categories:
    - kuma
    kind: RateLimit
    listKind: RateLimitList
    plural: ratelimits
    singular: ratelimit
  scope: Cluster
  versions:
  - name: v1alpha1
    schema:
      openAPIV3Schema:
        properties:
          apiVersion:
            description: 'APIVersion defines the versioned schema of this representation
              of an object. Servers should convert recognized schemas to the latest
              internal value, and may reject unrecognized values. More info: https://git.k8s.io/community/contributors/devel/sig-architecture/api-conventions.md#resources'
            type: string
          kind:
            description: 'Kind is a string value representing the REST resource this
              object represents. Servers may infer this from the endpoint the client
              submits requests to. Cannot be updated. In CamelCase. More info: https://git.k8s.io/community/contributors/devel/sig-architecture/api-conventions.md#types-kinds'
            type: string
          mesh:
            description: Mesh is the name of the Kuma mesh this resource belongs to.
              It may be omitted for cluster-scoped resources.
            type: string
          metadata:
            type: object
          spec:
            description: Spec is the specification of the Kuma RateLimit resource.
            x-kubernetes-preserve-unknown-fields: true
        type: object
    served: true
    storage: true
---
apiVersion: apiextensions.k8s.io/v1
kind: CustomResourceDefinition
metadata:
  annotations:
    controller-gen.kubebuilder.io/version: v0.10.0
  creationTimestamp: null
  name: retries.kuma.io
spec:
  group: kuma.io
  names:
    categories:
    - kuma
    kind: Retry
    listKind: RetryList
    plural: retries
    singular: retry
  scope: Cluster
  versions:
  - name: v1alpha1
    schema:
      openAPIV3Schema:
        properties:
          apiVersion:
            description: 'APIVersion defines the versioned schema of this representation
              of an object. Servers should convert recognized schemas to the latest
              internal value, and may reject unrecognized values. More info: https://git.k8s.io/community/contributors/devel/sig-architecture/api-conventions.md#resources'
            type: string
          kind:
            description: 'Kind is a string value representing the REST resource this
              object represents. Servers may infer this from the endpoint the client
              submits requests to. Cannot be updated. In CamelCase. More info: https://git.k8s.io/community/contributors/devel/sig-architecture/api-conventions.md#types-kinds'
            type: string
          mesh:
            description: Mesh is the name of the Kuma mesh this resource belongs to.
              It may be omitted for cluster-scoped resources.
            type: string
          metadata:
            type: object
          spec:
            description: Spec is the specification of the Kuma Retry resource.
            x-kubernetes-preserve-unknown-fields: true
        type: object
    served: true
    storage: true
---
apiVersion: apiextensions.k8s.io/v1
kind: CustomResourceDefinition
metadata:
  annotations:
    controller-gen.kubebuilder.io/version: v0.10.0
  creationTimestamp: null
  name: serviceinsights.kuma.io
spec:
  group: kuma.io
  names:
    categories:
    - kuma
    kind: ServiceInsight
    listKind: ServiceInsightList
    plural: serviceinsights
    singular: serviceinsight
  scope: Cluster
  versions:
  - name: v1alpha1
    schema:
      openAPIV3Schema:
        properties:
          apiVersion:
            description: 'APIVersion defines the versioned schema of this representation
              of an object. Servers should convert recognized schemas to the latest
              internal value, and may reject unrecognized values. More info: https://git.k8s.io/community/contributors/devel/sig-architecture/api-conventions.md#resources'
            type: string
          kind:
            description: 'Kind is a string value representing the REST resource this
              object represents. Servers may infer this from the endpoint the client
              submits requests to. Cannot be updated. In CamelCase. More info: https://git.k8s.io/community/contributors/devel/sig-architecture/api-conventions.md#types-kinds'
            type: string
          mesh:
            description: Mesh is the name of the Kuma mesh this resource belongs to.
              It may be omitted for cluster-scoped resources.
            type: string
          metadata:
            type: object
          spec:
            description: Spec is the specification of the Kuma ServiceInsight resource.
            x-kubernetes-preserve-unknown-fields: true
        type: object
    served: true
    storage: true
---
apiVersion: apiextensions.k8s.io/v1
kind: CustomResourceDefinition
metadata:
  annotations:
    controller-gen.kubebuilder.io/version: v0.10.0
  creationTimestamp: null
  name: timeouts.kuma.io
spec:
  group: kuma.io
  names:
    categories:
    - kuma
    kind: Timeout
    listKind: TimeoutList
    plural: timeouts
    singular: timeout
  scope: Cluster
  versions:
  - name: v1alpha1
    schema:
      openAPIV3Schema:
        properties:
          apiVersion:
            description: 'APIVersion defines the versioned schema of this representation
              of an object. Servers should convert recognized schemas to the latest
              internal value, and may reject unrecognized values. More info: https://git.k8s.io/community/contributors/devel/sig-architecture/api-conventions.md#resources'
            type: string
          kind:
            description: 'Kind is a string value representing the REST resource this
              object represents. Servers may infer this from the endpoint the client
              submits requests to. Cannot be updated. In CamelCase. More info: https://git.k8s.io/community/contributors/devel/sig-architecture/api-conventions.md#types-kinds'
            type: string
          mesh:
            description: Mesh is the name of the Kuma mesh this resource belongs to.
              It may be omitted for cluster-scoped resources.
            type: string
          metadata:
            type: object
          spec:
            description: Spec is the specification of the Kuma Timeout resource.
            x-kubernetes-preserve-unknown-fields: true
        type: object
    served: true
    storage: true
---
apiVersion: apiextensions.k8s.io/v1
kind: CustomResourceDefinition
metadata:
  annotations:
    controller-gen.kubebuilder.io/version: v0.10.0
  creationTimestamp: null
  name: trafficlogs.kuma.io
spec:
  group: kuma.io
  names:
    categories:
    - kuma
    kind: TrafficLog
    listKind: TrafficLogList
    plural: trafficlogs
    singular: trafficlog
  scope: Cluster
  versions:
  - name: v1alpha1
    schema:
      openAPIV3Schema:
        properties:
          apiVersion:
            description: 'APIVersion defines the versioned schema of this representation
              of an object. Servers should convert recognized schemas to the latest
              internal value, and may reject unrecognized values. More info: https://git.k8s.io/community/contributors/devel/sig-architecture/api-conventions.md#resources'
            type: string
          kind:
            description: 'Kind is a string value representing the REST resource this
              object represents. Servers may infer this from the endpoint the client
              submits requests to. Cannot be updated. In CamelCase. More info: https://git.k8s.io/community/contributors/devel/sig-architecture/api-conventions.md#types-kinds'
            type: string
          mesh:
            description: Mesh is the name of the Kuma mesh this resource belongs to.
              It may be omitted for cluster-scoped resources.
            type: string
          metadata:
            type: object
          spec:
            description: Spec is the specification of the Kuma TrafficLog resource.
            x-kubernetes-preserve-unknown-fields: true
        type: object
    served: true
    storage: true
---
apiVersion: apiextensions.k8s.io/v1
kind: CustomResourceDefinition
metadata:
  annotations:
    controller-gen.kubebuilder.io/version: v0.10.0
  creationTimestamp: null
  name: trafficpermissions.kuma.io
spec:
  group: kuma.io
  names:
    categories:
    - kuma
    kind: TrafficPermission
    listKind: TrafficPermissionList
    plural: trafficpermissions
    singular: trafficpermission
  scope: Cluster
  versions:
  - name: v1alpha1
    schema:
      openAPIV3Schema:
        properties:
          apiVersion:
            description: 'APIVersion defines the versioned schema of this representation
              of an object. Servers should convert recognized schemas to the latest
              internal value, and may reject unrecognized values. More info: https://git.k8s.io/community/contributors/devel/sig-architecture/api-conventions.md#resources'
            type: string
          kind:
            description: 'Kind is a string value representing the REST resource this
              object represents. Servers may infer this from the endpoint the client
              submits requests to. Cannot be updated. In CamelCase. More info: https://git.k8s.io/community/contributors/devel/sig-architecture/api-conventions.md#types-kinds'
            type: string
          mesh:
            description: Mesh is the name of the Kuma mesh this resource belongs to.
              It may be omitted for cluster-scoped resources.
            type: string
          metadata:
            type: object
          spec:
            description: Spec is the specification of the Kuma TrafficPermission resource.
            x-kubernetes-preserve-unknown-fields: true
        type: object
    served: true
    storage: true
---
apiVersion: apiextensions.k8s.io/v1
kind: CustomResourceDefinition
metadata:
  annotations:
    controller-gen.kubebuilder.io/version: v0.10.0
  creationTimestamp: null
  name: trafficroutes.kuma.io
spec:
  group: kuma.io
  names:
    categories:
    - kuma
    kind: TrafficRoute
    listKind: TrafficRouteList
    plural: trafficroutes
    singular: trafficroute
  scope: Cluster
  versions:
  - name: v1alpha1
    schema:
      openAPIV3Schema:
        properties:
          apiVersion:
            description: 'APIVersion defines the versioned schema of this representation
              of an object. Servers should convert recognized schemas to the latest
              internal value, and may reject unrecognized values. More info: https://git.k8s.io/community/contributors/devel/sig-architecture/api-conventions.md#resources'
            type: string
          kind:
            description: 'Kind is a string value representing the REST resource this
              object represents. Servers may infer this from the endpoint the client
              submits requests to. Cannot be updated. In CamelCase. More info: https://git.k8s.io/community/contributors/devel/sig-architecture/api-conventions.md#types-kinds'
            type: string
          mesh:
            description: Mesh is the name of the Kuma mesh this resource belongs to.
              It may be omitted for cluster-scoped resources.
            type: string
          metadata:
            type: object
          spec:
            description: Spec is the specification of the Kuma TrafficRoute resource.
            x-kubernetes-preserve-unknown-fields: true
        type: object
    served: true
    storage: true
---
apiVersion: apiextensions.k8s.io/v1
kind: CustomResourceDefinition
metadata:
  annotations:
    controller-gen.kubebuilder.io/version: v0.10.0
  creationTimestamp: null
  name: dataplanes.kuma.io
spec:
  group: kuma.io
  names:
    categories:
    - kuma
    kind: Dataplane
    listKind: DataplaneList
    plural: dataplanes
    singular: dataplane
  scope: Namespaced
  versions:
  - name: v1alpha1
    schema:
      openAPIV3Schema:
        properties:
          apiVersion:
            description: 'APIVersion defines the versioned schema of this representation
              of an object. Servers should convert recognized schemas to the latest
              internal value, and may reject unrecognized values. More info: https://git.k8s.io/community/contributors/devel/sig-architecture/api-conventions.md#resources'
            type: string
          kind:
            description: 'Kind is a string value representing the REST resource this
              object represents. Servers may infer this from the endpoint the client
              submits requests to. Cannot be updated. In CamelCase. More info: https://git.k8s.io/community/contributors/devel/sig-architecture/api-conventions.md#types-kinds'
            type: string
          mesh:
            description: Mesh is the name of the Kuma mesh this resource belongs to.
              It may be omitted for cluster-scoped resources.
            type: string
          metadata:
            type: object
          spec:
            description: Spec is the specification of the Kuma Dataplane resource.
            x-kubernetes-preserve-unknown-fields: true
        type: object
    served: true
    storage: true
---
apiVersion: apiextensions.k8s.io/v1
kind: CustomResourceDefinition
metadata:
  annotations:
    controller-gen.kubebuilder.io/version: v0.10.0
  creationTimestamp: null
  name: traffictraces.kuma.io
spec:
  group: kuma.io
  names:
    categories:
    - kuma
    kind: TrafficTrace
    listKind: TrafficTraceList
    plural: traffictraces
    singular: traffictrace
  scope: Cluster
  versions:
  - name: v1alpha1
    schema:
      openAPIV3Schema:
        properties:
          apiVersion:
            description: 'APIVersion defines the versioned schema of this representation
              of an object. Servers should convert recognized schemas to the latest
              internal value, and may reject unrecognized values. More info: https://git.k8s.io/community/contributors/devel/sig-architecture/api-conventions.md#resources'
            type: string
          kind:
            description: 'Kind is a string value representing the REST resource this
              object represents. Servers may infer this from the endpoint the client
              submits requests to. Cannot be updated. In CamelCase. More info: https://git.k8s.io/community/contributors/devel/sig-architecture/api-conventions.md#types-kinds'
            type: string
          mesh:
            description: Mesh is the name of the Kuma mesh this resource belongs to.
              It may be omitted for cluster-scoped resources.
            type: string
          metadata:
            type: object
          spec:
            description: Spec is the specification of the Kuma TrafficTrace resource.
            x-kubernetes-preserve-unknown-fields: true
        type: object
    served: true
    storage: true
---
apiVersion: apiextensions.k8s.io/v1
kind: CustomResourceDefinition
metadata:
  annotations:
    controller-gen.kubebuilder.io/version: v0.10.0
  creationTimestamp: null
  name: virtualoutbounds.kuma.io
spec:
  group: kuma.io
  names:
    categories:
    - kuma
    kind: VirtualOutbound
    listKind: VirtualOutboundList
    plural: virtualoutbounds
    singular: virtualoutbound
  scope: Cluster
  versions:
  - name: v1alpha1
    schema:
      openAPIV3Schema:
        properties:
          apiVersion:
            description: 'APIVersion defines the versioned schema of this representation
              of an object. Servers should convert recognized schemas to the latest
              internal value, and may reject unrecognized values. More info: https://git.k8s.io/community/contributors/devel/sig-architecture/api-conventions.md#resources'
            type: string
          kind:
            description: 'Kind is a string value representing the REST resource this
              object represents. Servers may infer this from the endpoint the client
              submits requests to. Cannot be updated. In CamelCase. More info: https://git.k8s.io/community/contributors/devel/sig-architecture/api-conventions.md#types-kinds'
            type: string
          mesh:
            description: Mesh is the name of the Kuma mesh this resource belongs to.
              It may be omitted for cluster-scoped resources.
            type: string
          metadata:
            type: object
          spec:
            description: Spec is the specification of the Kuma VirtualOutbound resource.
            x-kubernetes-preserve-unknown-fields: true
        type: object
    served: true
    storage: true
---
apiVersion: apiextensions.k8s.io/v1
kind: CustomResourceDefinition
metadata:
  annotations:
    controller-gen.kubebuilder.io/version: v0.10.0
  creationTimestamp: null
  name: zoneegresses.kuma.io
spec:
  group: kuma.io
  names:
    categories:
    - kuma
    kind: ZoneEgress
    listKind: ZoneEgressList
    plural: zoneegresses
    singular: zoneegress
  scope: Namespaced
  versions:
  - name: v1alpha1
    schema:
      openAPIV3Schema:
        properties:
          apiVersion:
            description: 'APIVersion defines the versioned schema of this representation
              of an object. Servers should convert recognized schemas to the latest
              internal value, and may reject unrecognized values. More info: https://git.k8s.io/community/contributors/devel/sig-architecture/api-conventions.md#resources'
            type: string
          kind:
            description: 'Kind is a string value representing the REST resource this
              object represents. Servers may infer this from the endpoint the client
              submits requests to. Cannot be updated. In CamelCase. More info: https://git.k8s.io/community/contributors/devel/sig-architecture/api-conventions.md#types-kinds'
            type: string
          mesh:
            description: Mesh is the name of the Kuma mesh this resource belongs to.
              It may be omitted for cluster-scoped resources.
            type: string
          metadata:
            type: object
          spec:
            description: Spec is the specification of the Kuma ZoneEgress resource.
            x-kubernetes-preserve-unknown-fields: true
        type: object
    served: true
    storage: true
---
apiVersion: apiextensions.k8s.io/v1
kind: CustomResourceDefinition
metadata:
  annotations:
    controller-gen.kubebuilder.io/version: v0.10.0
  creationTimestamp: null
  name: zoneegressinsights.kuma.io
spec:
  group: kuma.io
  names:
    categories:
    - kuma
    kind: ZoneEgressInsight
    listKind: ZoneEgressInsightList
    plural: zoneegressinsights
    singular: zoneegressinsight
  scope: Namespaced
  versions:
  - name: v1alpha1
    schema:
      openAPIV3Schema:
        properties:
          apiVersion:
            description: 'APIVersion defines the versioned schema of this representation
              of an object. Servers should convert recognized schemas to the latest
              internal value, and may reject unrecognized values. More info: https://git.k8s.io/community/contributors/devel/sig-architecture/api-conventions.md#resources'
            type: string
          kind:
            description: 'Kind is a string value representing the REST resource this
              object represents. Servers may infer this from the endpoint the client
              submits requests to. Cannot be updated. In CamelCase. More info: https://git.k8s.io/community/contributors/devel/sig-architecture/api-conventions.md#types-kinds'
            type: string
          mesh:
            description: Mesh is the name of the Kuma mesh this resource belongs to.
              It may be omitted for cluster-scoped resources.
            type: string
          metadata:
            type: object
          spec:
            description: Spec is the specification of the Kuma ZoneEgressInsight resource.
            x-kubernetes-preserve-unknown-fields: true
        type: object
    served: true
    storage: true
---
apiVersion: apiextensions.k8s.io/v1
kind: CustomResourceDefinition
metadata:
  annotations:
    controller-gen.kubebuilder.io/version: v0.10.0
  creationTimestamp: null
  name: zoneingresses.kuma.io
spec:
  group: kuma.io
  names:
    categories:
    - kuma
    kind: ZoneIngress
    listKind: ZoneIngressList
    plural: zoneingresses
    singular: zoneingress
  scope: Namespaced
  versions:
  - name: v1alpha1
    schema:
      openAPIV3Schema:
        properties:
          apiVersion:
            description: 'APIVersion defines the versioned schema of this representation
              of an object. Servers should convert recognized schemas to the latest
              internal value, and may reject unrecognized values. More info: https://git.k8s.io/community/contributors/devel/sig-architecture/api-conventions.md#resources'
            type: string
          kind:
            description: 'Kind is a string value representing the REST resource this
              object represents. Servers may infer this from the endpoint the client
              submits requests to. Cannot be updated. In CamelCase. More info: https://git.k8s.io/community/contributors/devel/sig-architecture/api-conventions.md#types-kinds'
            type: string
          mesh:
            description: Mesh is the name of the Kuma mesh this resource belongs to.
              It may be omitted for cluster-scoped resources.
            type: string
          metadata:
            type: object
          spec:
            description: Spec is the specification of the Kuma ZoneIngress resource.
            x-kubernetes-preserve-unknown-fields: true
        type: object
    served: true
    storage: true
---
apiVersion: apiextensions.k8s.io/v1
kind: CustomResourceDefinition
metadata:
  annotations:
    controller-gen.kubebuilder.io/version: v0.10.0
  creationTimestamp: null
  name: zoneingressinsights.kuma.io
spec:
  group: kuma.io
  names:
    categories:
    - kuma
    kind: ZoneIngressInsight
    listKind: ZoneIngressInsightList
    plural: zoneingressinsights
    singular: zoneingressinsight
  scope: Namespaced
  versions:
  - name: v1alpha1
    schema:
      openAPIV3Schema:
        properties:
          apiVersion:
            description: 'APIVersion defines the versioned schema of this representation
              of an object. Servers should convert recognized schemas to the latest
              internal value, and may reject unrecognized values. More info: https://git.k8s.io/community/contributors/devel/sig-architecture/api-conventions.md#resources'
            type: string
          kind:
            description: 'Kind is a string value representing the REST resource this
              object represents. Servers may infer this from the endpoint the client
              submits requests to. Cannot be updated. In CamelCase. More info: https://git.k8s.io/community/contributors/devel/sig-architecture/api-conventions.md#types-kinds'
            type: string
          mesh:
            description: Mesh is the name of the Kuma mesh this resource belongs to.
              It may be omitted for cluster-scoped resources.
            type: string
          metadata:
            type: object
          spec:
            description: Spec is the specification of the Kuma ZoneIngressInsight
              resource.
            x-kubernetes-preserve-unknown-fields: true
        type: object
    served: true
    storage: true
---
apiVersion: apiextensions.k8s.io/v1
kind: CustomResourceDefinition
metadata:
  annotations:
    controller-gen.kubebuilder.io/version: v0.10.0
  creationTimestamp: null
  name: zoneinsights.kuma.io
spec:
  group: kuma.io
  names:
    categories:
    - kuma
    kind: ZoneInsight
    listKind: ZoneInsightList
    plural: zoneinsights
    singular: zoneinsight
  scope: Cluster
  versions:
  - name: v1alpha1
    schema:
      openAPIV3Schema:
        properties:
          apiVersion:
            description: 'APIVersion defines the versioned schema of this representation
              of an object. Servers should convert recognized schemas to the latest
              internal value, and may reject unrecognized values. More info: https://git.k8s.io/community/contributors/devel/sig-architecture/api-conventions.md#resources'
            type: string
          kind:
            description: 'Kind is a string value representing the REST resource this
              object represents. Servers may infer this from the endpoint the client
              submits requests to. Cannot be updated. In CamelCase. More info: https://git.k8s.io/community/contributors/devel/sig-architecture/api-conventions.md#types-kinds'
            type: string
          mesh:
            description: Mesh is the name of the Kuma mesh this resource belongs to.
              It may be omitted for cluster-scoped resources.
            type: string
          metadata:
            type: object
          spec:
            description: Spec is the specification of the Kuma ZoneInsight resource.
            x-kubernetes-preserve-unknown-fields: true
        type: object
    served: true
    storage: true
---
apiVersion: apiextensions.k8s.io/v1
kind: CustomResourceDefinition
metadata:
  annotations:
    controller-gen.kubebuilder.io/version: v0.10.0
  creationTimestamp: null
  name: zones.kuma.io
spec:
  group: kuma.io
  names:
    categories:
    - kuma
    kind: Zone
    listKind: ZoneList
    plural: zones
    singular: zone
  scope: Cluster
  versions:
  - name: v1alpha1
    schema:
      openAPIV3Schema:
        properties:
          apiVersion:
            description: 'APIVersion defines the versioned schema of this representation
              of an object. Servers should convert recognized schemas to the latest
              internal value, and may reject unrecognized values. More info: https://git.k8s.io/community/contributors/devel/sig-architecture/api-conventions.md#resources'
            type: string
          kind:
            description: 'Kind is a string value representing the REST resource this
              object represents. Servers may infer this from the endpoint the client
              submits requests to. Cannot be updated. In CamelCase. More info: https://git.k8s.io/community/contributors/devel/sig-architecture/api-conventions.md#types-kinds'
            type: string
          mesh:
            description: Mesh is the name of the Kuma mesh this resource belongs to.
              It may be omitted for cluster-scoped resources.
            type: string
          metadata:
            type: object
          spec:
            description: Spec is the specification of the Kuma Zone resource.
            x-kubernetes-preserve-unknown-fields: true
        type: object
    served: true
    storage: true
---
apiVersion: apiextensions.k8s.io/v1
kind: CustomResourceDefinition
metadata:
  annotations:
    controller-gen.kubebuilder.io/version: v0.10.0
  creationTimestamp: null
  name: externalservices.kuma.io
spec:
  group: kuma.io
  names:
    categories:
    - kuma
    kind: ExternalService
    listKind: ExternalServiceList
    plural: externalservices
    singular: externalservice
  scope: Cluster
  versions:
  - name: v1alpha1
    schema:
      openAPIV3Schema:
        properties:
          apiVersion:
            description: 'APIVersion defines the versioned schema of this representation
              of an object. Servers should convert recognized schemas to the latest
              internal value, and may reject unrecognized values. More info: https://git.k8s.io/community/contributors/devel/sig-architecture/api-conventions.md#resources'
            type: string
          kind:
            description: 'Kind is a string value representing the REST resource this
              object represents. Servers may infer this from the endpoint the client
              submits requests to. Cannot be updated. In CamelCase. More info: https://git.k8s.io/community/contributors/devel/sig-architecture/api-conventions.md#types-kinds'
            type: string
          mesh:
            description: Mesh is the name of the Kuma mesh this resource belongs to.
              It may be omitted for cluster-scoped resources.
            type: string
          metadata:
            type: object
          spec:
            description: Spec is the specification of the Kuma ExternalService resource.
            x-kubernetes-preserve-unknown-fields: true
        type: object
    served: true
    storage: true
---
apiVersion: apiextensions.k8s.io/v1
kind: CustomResourceDefinition
metadata:
  annotations:
    controller-gen.kubebuilder.io/version: v0.10.0
  creationTimestamp: null
  name: faultinjections.kuma.io
spec:
  group: kuma.io
  names:
    categories:
    - kuma
    kind: FaultInjection
    listKind: FaultInjectionList
    plural: faultinjections
    singular: faultinjection
  scope: Cluster
  versions:
  - name: v1alpha1
    schema:
      openAPIV3Schema:
        properties:
          apiVersion:
            description: 'APIVersion defines the versioned schema of this representation
              of an object. Servers should convert recognized schemas to the latest
              internal value, and may reject unrecognized values. More info: https://git.k8s.io/community/contributors/devel/sig-architecture/api-conventions.md#resources'
            type: string
          kind:
            description: 'Kind is a string value representing the REST resource this
              object represents. Servers may infer this from the endpoint the client
              submits requests to. Cannot be updated. In CamelCase. More info: https://git.k8s.io/community/contributors/devel/sig-architecture/api-conventions.md#types-kinds'
            type: string
          mesh:
            description: Mesh is the name of the Kuma mesh this resource belongs to.
              It may be omitted for cluster-scoped resources.
            type: string
          metadata:
            type: object
          spec:
            description: Spec is the specification of the Kuma FaultInjection resource.
            x-kubernetes-preserve-unknown-fields: true
        type: object
    served: true
    storage: true
---
apiVersion: apiextensions.k8s.io/v1
kind: CustomResourceDefinition
metadata:
  annotations:
    controller-gen.kubebuilder.io/version: v0.10.0
  creationTimestamp: null
  name: healthchecks.kuma.io
spec:
  group: kuma.io
  names:
    categories:
    - kuma
    kind: HealthCheck
    listKind: HealthCheckList
    plural: healthchecks
    singular: healthcheck
  scope: Cluster
  versions:
  - name: v1alpha1
    schema:
      openAPIV3Schema:
        properties:
          apiVersion:
            description: 'APIVersion defines the versioned schema of this representation
              of an object. Servers should convert recognized schemas to the latest
              internal value, and may reject unrecognized values. More info: https://git.k8s.io/community/contributors/devel/sig-architecture/api-conventions.md#resources'
            type: string
          kind:
            description: 'Kind is a string value representing the REST resource this
              object represents. Servers may infer this from the endpoint the client
              submits requests to. Cannot be updated. In CamelCase. More info: https://git.k8s.io/community/contributors/devel/sig-architecture/api-conventions.md#types-kinds'
            type: string
          mesh:
            description: Mesh is the name of the Kuma mesh this resource belongs to.
              It may be omitted for cluster-scoped resources.
            type: string
          metadata:
            type: object
          spec:
            description: Spec is the specification of the Kuma HealthCheck resource.
            x-kubernetes-preserve-unknown-fields: true
        type: object
    served: true
    storage: true
---
apiVersion: apiextensions.k8s.io/v1
kind: CustomResourceDefinition
metadata:
  annotations:
    controller-gen.kubebuilder.io/version: v0.10.0
  creationTimestamp: null
  name: meshaccesslogs.kuma.io
spec:
  group: kuma.io
  names:
    categories:
    - kuma
    kind: MeshAccessLog
    listKind: MeshAccessLogList
    plural: meshaccesslogs
    singular: meshaccesslog
  scope: Namespaced
  versions:
  - name: v1alpha1
    schema:
      openAPIV3Schema:
        properties:
          apiVersion:
            description: 'APIVersion defines the versioned schema of this representation
              of an object. Servers should convert recognized schemas to the latest
              internal value, and may reject unrecognized values. More info: https://git.k8s.io/community/contributors/devel/sig-architecture/api-conventions.md#resources'
            type: string
          kind:
            description: 'Kind is a string value representing the REST resource this
              object represents. Servers may infer this from the endpoint the client
              submits requests to. Cannot be updated. In CamelCase. More info: https://git.k8s.io/community/contributors/devel/sig-architecture/api-conventions.md#types-kinds'
            type: string
          metadata:
            type: object
          spec:
            description: Spec is the specification of the Kuma MeshAccessLog resource.
            properties:
              from:
                description: From list makes a match between clients and corresponding
                  configurations
                items:
                  properties:
                    default:
                      description: Default is a configuration specific to the group
                        of clients referenced in 'targetRef'
                      properties:
                        backends:
                          items:
                            properties:
                              file:
                                description: FileBackend defines configuration for
                                  file based access logs
                                properties:
                                  format:
                                    description: Format of access logs. Placeholders
                                      available on https://www.envoyproxy.io/docs/envoy/latest/configuration/observability/access_log
                                    properties:
                                      json:
                                        items:
                                          properties:
                                            key:
                                              type: string
                                            value:
                                              type: string
                                          type: object
                                        type: array
                                      omitEmptyValues:
                                        type: boolean
                                      plain:
                                        type: string
                                    type: object
                                  path:
                                    description: Path to a file that logs will be
                                      written to
                                    type: string
                                required:
                                - path
                                type: object
                              tcp:
                                description: TCPBackend defines a TCP logging backend.
                                properties:
                                  address:
                                    description: Address of the TCP logging backend
                                    type: string
                                  format:
                                    description: Format of access logs. Placeholders
                                      available on https://www.envoyproxy.io/docs/envoy/latest/configuration/observability/access_log
                                    properties:
                                      json:
                                        items:
                                          properties:
                                            key:
                                              type: string
                                            value:
                                              type: string
                                          type: object
                                        type: array
                                      omitEmptyValues:
                                        type: boolean
                                      plain:
                                        type: string
                                    type: object
                                required:
                                - address
                                type: object
                            type: object
                          type: array
                      type: object
                    targetRef:
                      description: TargetRef is a reference to the resource that represents
                        a group of clients.
                      properties:
                        kind:
                          description: Kind of the referenced resource
                          enum:
                          - Mesh
                          - MeshSubset
                          - MeshService
                          - MeshServiceSubset
                          - MeshGatewayRoute
                          type: string
                        mesh:
                          description: Mesh is reserved for future use to identify
                            cross mesh resources.
                          type: string
                        name:
                          description: 'Name of the referenced resource. Can only
                            be used with kinds: `MeshService`, `MeshServiceSubset`
                            and `MeshGatewayRoute`'
                          type: string
                        tags:
                          additionalProperties:
                            type: string
                          description: Tags used to select a subset of proxies by
                            tags. Can only be used with kinds `MeshSubset` and `MeshServiceSubset`
                          type: object
                      type: object
                  required:
                  - targetRef
                  type: object
                type: array
              targetRef:
                description: TargetRef is a reference to the resource the policy takes
                  an effect on. The resource could be either a real store object or
                  virtual resource defined inplace.
                properties:
                  kind:
                    description: Kind of the referenced resource
                    enum:
                    - Mesh
                    - MeshSubset
                    - MeshService
                    - MeshServiceSubset
                    - MeshGatewayRoute
                    type: string
                  mesh:
                    description: Mesh is reserved for future use to identify cross
                      mesh resources.
                    type: string
                  name:
                    description: 'Name of the referenced resource. Can only be used
                      with kinds: `MeshService`, `MeshServiceSubset` and `MeshGatewayRoute`'
                    type: string
                  tags:
                    additionalProperties:
                      type: string
                    description: Tags used to select a subset of proxies by tags.
                      Can only be used with kinds `MeshSubset` and `MeshServiceSubset`
                    type: object
                type: object
              to:
                description: To list makes a match between the consumed services and
                  corresponding configurations
                items:
                  properties:
                    default:
                      description: Default is a configuration specific to the group
                        of destinations referenced in 'targetRef'
                      properties:
                        backends:
                          items:
                            properties:
                              file:
                                description: FileBackend defines configuration for
                                  file based access logs
                                properties:
                                  format:
                                    description: Format of access logs. Placeholders
                                      available on https://www.envoyproxy.io/docs/envoy/latest/configuration/observability/access_log
                                    properties:
                                      json:
                                        items:
                                          properties:
                                            key:
                                              type: string
                                            value:
                                              type: string
                                          type: object
                                        type: array
                                      omitEmptyValues:
                                        type: boolean
                                      plain:
                                        type: string
                                    type: object
                                  path:
                                    description: Path to a file that logs will be
                                      written to
                                    type: string
                                required:
                                - path
                                type: object
                              tcp:
                                description: TCPBackend defines a TCP logging backend.
                                properties:
                                  address:
                                    description: Address of the TCP logging backend
                                    type: string
                                  format:
                                    description: Format of access logs. Placeholders
                                      available on https://www.envoyproxy.io/docs/envoy/latest/configuration/observability/access_log
                                    properties:
                                      json:
                                        items:
                                          properties:
                                            key:
                                              type: string
                                            value:
                                              type: string
                                          type: object
                                        type: array
                                      omitEmptyValues:
                                        type: boolean
                                      plain:
                                        type: string
                                    type: object
                                required:
                                - address
                                type: object
                            type: object
                          type: array
                      type: object
                    targetRef:
                      description: TargetRef is a reference to the resource that represents
                        a group of destinations.
                      properties:
                        kind:
                          description: Kind of the referenced resource
                          enum:
                          - Mesh
                          - MeshSubset
                          - MeshService
                          - MeshServiceSubset
                          - MeshGatewayRoute
                          type: string
                        mesh:
                          description: Mesh is reserved for future use to identify
                            cross mesh resources.
                          type: string
                        name:
                          description: 'Name of the referenced resource. Can only
                            be used with kinds: `MeshService`, `MeshServiceSubset`
                            and `MeshGatewayRoute`'
                          type: string
                        tags:
                          additionalProperties:
                            type: string
                          description: Tags used to select a subset of proxies by
                            tags. Can only be used with kinds `MeshSubset` and `MeshServiceSubset`
                          type: object
                      type: object
                  required:
                  - targetRef
                  type: object
                type: array
            required:
            - targetRef
            type: object
        type: object
    served: true
    storage: true
---
apiVersion: apiextensions.k8s.io/v1
kind: CustomResourceDefinition
metadata:
  annotations:
    controller-gen.kubebuilder.io/version: v0.10.0
  creationTimestamp: null
  name: meshcircuitbreakers.kuma.io
spec:
  group: kuma.io
  names:
    categories:
    - kuma
    kind: MeshCircuitBreaker
    listKind: MeshCircuitBreakerList
    plural: meshcircuitbreakers
    singular: meshcircuitbreaker
  scope: Namespaced
  versions:
  - name: v1alpha1
    schema:
      openAPIV3Schema:
        properties:
          apiVersion:
            description: 'APIVersion defines the versioned schema of this representation
              of an object. Servers should convert recognized schemas to the latest
              internal value, and may reject unrecognized values. More info: https://git.k8s.io/community/contributors/devel/sig-architecture/api-conventions.md#resources'
            type: string
          kind:
            description: 'Kind is a string value representing the REST resource this
              object represents. Servers may infer this from the endpoint the client
              submits requests to. Cannot be updated. In CamelCase. More info: https://git.k8s.io/community/contributors/devel/sig-architecture/api-conventions.md#types-kinds'
            type: string
          metadata:
            type: object
          spec:
            description: Spec is the specification of the Kuma MeshCircuitBreaker
              resource.
            properties:
              from:
                description: From list makes a match between clients and corresponding
                  configurations
                items:
                  properties:
                    default:
                      description: Default is a configuration specific to the group
                        of destinations referenced in 'targetRef'
                      properties:
                        connectionLimits:
                          description: ConnectionLimits contains configuration of
                            each circuit breaking limit, which when exceeded makes
                            the circuit breaker to become open (no traffic is allowed
                            like no current is allowed in the circuits when physical
                            circuit breaker ir open)
                          properties:
                            maxConnectionPools:
                              description: The maximum number of connection pools
                                per cluster that are concurrently supported at once.
                                Set this for clusters which create a large number
                                of connection pools.
                              format: int32
                              type: integer
                            maxConnections:
                              description: The maximum number of connections allowed
                                to be made to the upstream cluster.
                              format: int32
                              type: integer
                            maxPendingRequests:
                              description: The maximum number of pending requests
                                that are allowed to the upstream cluster. This limit
                                is applied as a connection limit for non-HTTP traffic.
                              format: int32
                              type: integer
                            maxRequests:
                              description: The maximum number of parallel requests
                                that are allowed to be made to the upstream cluster.
                                This limit does not apply to non-HTTP traffic.
                              format: int32
                              type: integer
                            maxRetries:
                              description: The maximum number of parallel retries
                                that will be allowed to the upstream cluster.
                              format: int32
                              type: integer
                          type: object
                        outlierDetection:
                          description: OutlierDetection contains the configuration
                            of the process of dynamically determining whether some
                            number of hosts in an upstream cluster are performing
                            unlike the others and removing them from the healthy load
                            balancing set. Performance might be along different axes
                            such as consecutive failures, temporal success rate, temporal
                            latency, etc. Outlier detection is a form of passive health
                            checking.
                          properties:
                            baseEjectionTime:
                              description: The base time that a host is ejected for.
                                The real time is equal to the base time multiplied
                                by the number of times the host has been ejected.
                              type: string
                            detectors:
                              description: Contains configuration for supported outlier
                                detectors
                              properties:
                                failurePercentage:
                                  description: Failure Percentage based outlier detection
                                    functions similarly to success rate detection,
                                    in that it relies on success rate data from each
                                    host in a cluster. However, rather than compare
                                    those values to the mean success rate of the cluster
                                    as a whole, they are compared to a flat user-configured
                                    threshold. This threshold is configured via the
                                    outlierDetection.failurePercentageThreshold field.
                                    The other configuration fields for failure percentage
                                    based detection are similar to the fields for
                                    success rate detection. As with success rate detection,
                                    detection will not be performed for a host if
                                    its request volume over the aggregation interval
                                    is less than the outlierDetection.detectors.failurePercentage.requestVolume
                                    value. Detection also will not be performed for
                                    a cluster if the number of hosts with the minimum
                                    required request volume in an interval is less
                                    than the outlierDetection.detectors.failurePercentage.minimumHosts
                                    value.
                                  properties:
                                    minimumHosts:
                                      description: The minimum number of hosts in
                                        a cluster in order to perform failure percentage-based
                                        ejection. If the total number of hosts in
                                        the cluster is less than this value, failure
                                        percentage-based ejection will not be performed.
                                      format: int32
                                      type: integer
                                    requestVolume:
                                      description: The minimum number of total requests
                                        that must be collected in one interval (as
                                        defined by the interval duration above) to
                                        perform failure percentage-based ejection
                                        for this host. If the volume is lower than
                                        this setting, failure percentage-based ejection
                                        will not be performed for this host.
                                      format: int32
                                      type: integer
                                    threshold:
                                      description: The failure percentage to use when
                                        determining failure percentage-based outlier
                                        detection. If the failure percentage of a
                                        given host is greater than or equal to this
                                        value, it will be ejected.
                                      format: int32
                                      type: integer
                                  type: object
                                gatewayFailures:
                                  description: In the default mode (outlierDetection.splitExternalLocalOriginErrors
                                    is false) this detection type takes into account
                                    a subset of 5xx errors, called "gateway errors"
                                    (502, 503 or 504 status code) and local origin
                                    failures, such as timeout, TCP reset etc. In split
                                    mode (outlierDetection.splitExternalLocalOriginErrors
                                    is true) this detection type takes into account
                                    a subset of 5xx errors, called "gateway errors"
                                    (502, 503 or 504 status code) and is supported
                                    only by the http router.
                                  properties:
                                    consecutive:
                                      description: The number of consecutive gateway
                                        failures (502, 503, 504 status codes) before
                                        a consecutive gateway failure ejection occurs.
                                      format: int32
                                      type: integer
                                  type: object
                                localOriginFailures:
                                  description: 'This detection type is enabled only
                                    when outlierDetection.splitExternalLocalOriginErrors
                                    is true and takes into account only locally originated
                                    errors (timeout, reset, etc). If Envoy repeatedly
                                    cannot connect to an upstream host or communication
                                    with the upstream host is repeatedly interrupted,
                                    it will be ejected. Various locally originated
                                    problems are detected: timeout, TCP reset, ICMP
                                    errors, etc. This detection type is supported
                                    by http router and tcp proxy.'
                                  properties:
                                    consecutive:
                                      description: The number of consecutive locally
                                        originated failures before ejection occurs.
                                        Parameter takes effect only when splitExternalAndLocalErrors
                                        is set to true.
                                      format: int32
                                      type: integer
                                  type: object
                                successRate:
                                  description: 'Success Rate based outlier detection
                                    aggregates success rate data from every host in
                                    a cluster. Then at given intervals ejects hosts
                                    based on statistical outlier detection. Success
                                    Rate outlier detection will not be calculated
                                    for a host if its request volume over the aggregation
                                    interval is less than the outlierDetection.detectors.successRate.requestVolume
                                    value. Moreover, detection will not be performed
                                    for a cluster if the number of hosts with the
                                    minimum required request volume in an interval
                                    is less than the outlierDetection.detectors.successRate.minimumHosts
                                    value. In the default configuration mode (outlierDetection.splitExternalLocalOriginErrors
                                    is false) this detection type takes into account
                                    all types of errors: locally and externally originated.
                                    In split mode (outlierDetection.splitExternalLocalOriginErrors
                                    is true), locally originated errors and externally
                                    originated (transaction) errors are counted and
                                    treated separately.'
                                  properties:
                                    minimumHosts:
                                      description: The number of hosts in a cluster
                                        that must have enough request volume to detect
                                        success rate outliers. If the number of hosts
                                        is less than this setting, outlier detection
                                        via success rate statistics is not performed
                                        for any host in the cluster.
                                      format: int32
                                      type: integer
                                    requestVolume:
                                      description: The minimum number of total requests
                                        that must be collected in one interval (as
                                        defined by the interval duration configured
                                        in outlierDetection section) to include this
                                        host in success rate based outlier detection.
                                        If the volume is lower than this setting,
                                        outlier detection via success rate statistics
                                        is not performed for that host.
                                      format: int32
                                      type: integer
                                    standardDeviationFactor:
                                      description: 'This factor is used to determine
                                        the ejection threshold for success rate outlier
                                        ejection. The ejection threshold is the difference
                                        between the mean success rate, and the product
                                        of this factor and the standard deviation
                                        of the mean success rate: mean - (standard_deviation
                                        * success_rate_standard_deviation_factor).
                                        This factor is divided by a thousand to get
                                        a double. That is, if the desired factor is
                                        1.9, the runtime value should be 1900.'
                                      format: int32
                                      type: integer
                                  type: object
                                totalFailures:
                                  description: 'In the default mode (outlierDetection.splitExternalAndLocalErrors
                                    is false) this detection type takes into account
                                    all generated errors: locally originated and externally
                                    originated (transaction) errors. In split mode
                                    (outlierDetection.splitExternalLocalOriginErrors
                                    is true) this detection type takes into account
                                    only externally originated (transaction) errors,
                                    ignoring locally originated errors. If an upstream
                                    host is an HTTP-server, only 5xx types of error
                                    are taken into account (see Consecutive Gateway
                                    Failure for exceptions). Properly formatted responses,
                                    even when they carry an operational error (like
                                    index not found, access denied) are not taken
                                    into account.'
                                  properties:
                                    consecutive:
                                      description: The number of consecutive server-side
                                        error responses (for HTTP traffic, 5xx responses;
                                        for TCP traffic, connection failures; for
                                        Redis, failure to respond PONG; etc.) before
                                        a consecutive total failure ejection occurs.
                                      format: int32
                                      type: integer
                                  type: object
                              type: object
                            disabled:
                              description: When set to true, outlierDetection configuration
                                won't take any effect
                              type: boolean
                            interval:
                              description: The time interval between ejection analysis
                                sweeps. This can result in both new ejections and
                                hosts being returned to service.
                              type: string
                            maxEjectionPercent:
                              description: The maximum % of an upstream cluster that
                                can be ejected due to outlier detection. Defaults
                                to 10% but will eject at least one host regardless
                                of the value.
                              format: int32
                              type: integer
                            splitExternalAndLocalErrors:
                              description: 'Determines whether to distinguish local
                                origin failures from external errors. If set to true
                                the following configuration parameters are taken into
                                account: detectors.localOriginFailures.consecutive'
                              type: boolean
                          type: object
                      type: object
                    targetRef:
                      description: TargetRef is a reference to the resource that represents
                        a group of destinations.
                      properties:
                        kind:
                          description: Kind of the referenced resource
                          enum:
                          - Mesh
                          - MeshSubset
                          - MeshService
                          - MeshServiceSubset
                          - MeshGatewayRoute
                          type: string
                        mesh:
                          description: Mesh is reserved for future use to identify
                            cross mesh resources.
                          type: string
                        name:
                          description: 'Name of the referenced resource. Can only
                            be used with kinds: `MeshService`, `MeshServiceSubset`
                            and `MeshGatewayRoute`'
                          type: string
                        tags:
                          additionalProperties:
                            type: string
                          description: Tags used to select a subset of proxies by
                            tags. Can only be used with kinds `MeshSubset` and `MeshServiceSubset`
                          type: object
                      type: object
                  required:
                  - targetRef
                  type: object
                type: array
              targetRef:
                description: TargetRef is a reference to the resource the policy takes
                  an effect on. The resource could be either a real store object or
                  virtual resource defined in place.
                properties:
                  kind:
                    description: Kind of the referenced resource
                    enum:
                    - Mesh
                    - MeshSubset
                    - MeshService
                    - MeshServiceSubset
                    - MeshGatewayRoute
                    type: string
                  mesh:
                    description: Mesh is reserved for future use to identify cross
                      mesh resources.
                    type: string
                  name:
                    description: 'Name of the referenced resource. Can only be used
                      with kinds: `MeshService`, `MeshServiceSubset` and `MeshGatewayRoute`'
                    type: string
                  tags:
                    additionalProperties:
                      type: string
                    description: Tags used to select a subset of proxies by tags.
                      Can only be used with kinds `MeshSubset` and `MeshServiceSubset`
                    type: object
                type: object
              to:
                description: To list makes a match between the consumed services and
                  corresponding configurations
                items:
                  properties:
                    default:
                      description: Default is a configuration specific to the group
                        of destinations referenced in 'targetRef'
                      properties:
                        connectionLimits:
                          description: ConnectionLimits contains configuration of
                            each circuit breaking limit, which when exceeded makes
                            the circuit breaker to become open (no traffic is allowed
                            like no current is allowed in the circuits when physical
                            circuit breaker ir open)
                          properties:
                            maxConnectionPools:
                              description: The maximum number of connection pools
                                per cluster that are concurrently supported at once.
                                Set this for clusters which create a large number
                                of connection pools.
                              format: int32
                              type: integer
                            maxConnections:
                              description: The maximum number of connections allowed
                                to be made to the upstream cluster.
                              format: int32
                              type: integer
                            maxPendingRequests:
                              description: The maximum number of pending requests
                                that are allowed to the upstream cluster. This limit
                                is applied as a connection limit for non-HTTP traffic.
                              format: int32
                              type: integer
                            maxRequests:
                              description: The maximum number of parallel requests
                                that are allowed to be made to the upstream cluster.
                                This limit does not apply to non-HTTP traffic.
                              format: int32
                              type: integer
                            maxRetries:
                              description: The maximum number of parallel retries
                                that will be allowed to the upstream cluster.
                              format: int32
                              type: integer
                          type: object
                        outlierDetection:
                          description: OutlierDetection contains the configuration
                            of the process of dynamically determining whether some
                            number of hosts in an upstream cluster are performing
                            unlike the others and removing them from the healthy load
                            balancing set. Performance might be along different axes
                            such as consecutive failures, temporal success rate, temporal
                            latency, etc. Outlier detection is a form of passive health
                            checking.
                          properties:
                            baseEjectionTime:
                              description: The base time that a host is ejected for.
                                The real time is equal to the base time multiplied
                                by the number of times the host has been ejected.
                              type: string
                            detectors:
                              description: Contains configuration for supported outlier
                                detectors
                              properties:
                                failurePercentage:
                                  description: Failure Percentage based outlier detection
                                    functions similarly to success rate detection,
                                    in that it relies on success rate data from each
                                    host in a cluster. However, rather than compare
                                    those values to the mean success rate of the cluster
                                    as a whole, they are compared to a flat user-configured
                                    threshold. This threshold is configured via the
                                    outlierDetection.failurePercentageThreshold field.
                                    The other configuration fields for failure percentage
                                    based detection are similar to the fields for
                                    success rate detection. As with success rate detection,
                                    detection will not be performed for a host if
                                    its request volume over the aggregation interval
                                    is less than the outlierDetection.detectors.failurePercentage.requestVolume
                                    value. Detection also will not be performed for
                                    a cluster if the number of hosts with the minimum
                                    required request volume in an interval is less
                                    than the outlierDetection.detectors.failurePercentage.minimumHosts
                                    value.
                                  properties:
                                    minimumHosts:
                                      description: The minimum number of hosts in
                                        a cluster in order to perform failure percentage-based
                                        ejection. If the total number of hosts in
                                        the cluster is less than this value, failure
                                        percentage-based ejection will not be performed.
                                      format: int32
                                      type: integer
                                    requestVolume:
                                      description: The minimum number of total requests
                                        that must be collected in one interval (as
                                        defined by the interval duration above) to
                                        perform failure percentage-based ejection
                                        for this host. If the volume is lower than
                                        this setting, failure percentage-based ejection
                                        will not be performed for this host.
                                      format: int32
                                      type: integer
                                    threshold:
                                      description: The failure percentage to use when
                                        determining failure percentage-based outlier
                                        detection. If the failure percentage of a
                                        given host is greater than or equal to this
                                        value, it will be ejected.
                                      format: int32
                                      type: integer
                                  type: object
                                gatewayFailures:
                                  description: In the default mode (outlierDetection.splitExternalLocalOriginErrors
                                    is false) this detection type takes into account
                                    a subset of 5xx errors, called "gateway errors"
                                    (502, 503 or 504 status code) and local origin
                                    failures, such as timeout, TCP reset etc. In split
                                    mode (outlierDetection.splitExternalLocalOriginErrors
                                    is true) this detection type takes into account
                                    a subset of 5xx errors, called "gateway errors"
                                    (502, 503 or 504 status code) and is supported
                                    only by the http router.
                                  properties:
                                    consecutive:
                                      description: The number of consecutive gateway
                                        failures (502, 503, 504 status codes) before
                                        a consecutive gateway failure ejection occurs.
                                      format: int32
                                      type: integer
                                  type: object
                                localOriginFailures:
                                  description: 'This detection type is enabled only
                                    when outlierDetection.splitExternalLocalOriginErrors
                                    is true and takes into account only locally originated
                                    errors (timeout, reset, etc). If Envoy repeatedly
                                    cannot connect to an upstream host or communication
                                    with the upstream host is repeatedly interrupted,
                                    it will be ejected. Various locally originated
                                    problems are detected: timeout, TCP reset, ICMP
                                    errors, etc. This detection type is supported
                                    by http router and tcp proxy.'
                                  properties:
                                    consecutive:
                                      description: The number of consecutive locally
                                        originated failures before ejection occurs.
                                        Parameter takes effect only when splitExternalAndLocalErrors
                                        is set to true.
                                      format: int32
                                      type: integer
                                  type: object
                                successRate:
                                  description: 'Success Rate based outlier detection
                                    aggregates success rate data from every host in
                                    a cluster. Then at given intervals ejects hosts
                                    based on statistical outlier detection. Success
                                    Rate outlier detection will not be calculated
                                    for a host if its request volume over the aggregation
                                    interval is less than the outlierDetection.detectors.successRate.requestVolume
                                    value. Moreover, detection will not be performed
                                    for a cluster if the number of hosts with the
                                    minimum required request volume in an interval
                                    is less than the outlierDetection.detectors.successRate.minimumHosts
                                    value. In the default configuration mode (outlierDetection.splitExternalLocalOriginErrors
                                    is false) this detection type takes into account
                                    all types of errors: locally and externally originated.
                                    In split mode (outlierDetection.splitExternalLocalOriginErrors
                                    is true), locally originated errors and externally
                                    originated (transaction) errors are counted and
                                    treated separately.'
                                  properties:
                                    minimumHosts:
                                      description: The number of hosts in a cluster
                                        that must have enough request volume to detect
                                        success rate outliers. If the number of hosts
                                        is less than this setting, outlier detection
                                        via success rate statistics is not performed
                                        for any host in the cluster.
                                      format: int32
                                      type: integer
                                    requestVolume:
                                      description: The minimum number of total requests
                                        that must be collected in one interval (as
                                        defined by the interval duration configured
                                        in outlierDetection section) to include this
                                        host in success rate based outlier detection.
                                        If the volume is lower than this setting,
                                        outlier detection via success rate statistics
                                        is not performed for that host.
                                      format: int32
                                      type: integer
                                    standardDeviationFactor:
                                      description: 'This factor is used to determine
                                        the ejection threshold for success rate outlier
                                        ejection. The ejection threshold is the difference
                                        between the mean success rate, and the product
                                        of this factor and the standard deviation
                                        of the mean success rate: mean - (standard_deviation
                                        * success_rate_standard_deviation_factor).
                                        This factor is divided by a thousand to get
                                        a double. That is, if the desired factor is
                                        1.9, the runtime value should be 1900.'
                                      format: int32
                                      type: integer
                                  type: object
                                totalFailures:
                                  description: 'In the default mode (outlierDetection.splitExternalAndLocalErrors
                                    is false) this detection type takes into account
                                    all generated errors: locally originated and externally
                                    originated (transaction) errors. In split mode
                                    (outlierDetection.splitExternalLocalOriginErrors
                                    is true) this detection type takes into account
                                    only externally originated (transaction) errors,
                                    ignoring locally originated errors. If an upstream
                                    host is an HTTP-server, only 5xx types of error
                                    are taken into account (see Consecutive Gateway
                                    Failure for exceptions). Properly formatted responses,
                                    even when they carry an operational error (like
                                    index not found, access denied) are not taken
                                    into account.'
                                  properties:
                                    consecutive:
                                      description: The number of consecutive server-side
                                        error responses (for HTTP traffic, 5xx responses;
                                        for TCP traffic, connection failures; for
                                        Redis, failure to respond PONG; etc.) before
                                        a consecutive total failure ejection occurs.
                                      format: int32
                                      type: integer
                                  type: object
                              type: object
                            disabled:
                              description: When set to true, outlierDetection configuration
                                won't take any effect
                              type: boolean
                            interval:
                              description: The time interval between ejection analysis
                                sweeps. This can result in both new ejections and
                                hosts being returned to service.
                              type: string
                            maxEjectionPercent:
                              description: The maximum % of an upstream cluster that
                                can be ejected due to outlier detection. Defaults
                                to 10% but will eject at least one host regardless
                                of the value.
                              format: int32
                              type: integer
                            splitExternalAndLocalErrors:
                              description: 'Determines whether to distinguish local
                                origin failures from external errors. If set to true
                                the following configuration parameters are taken into
                                account: detectors.localOriginFailures.consecutive'
                              type: boolean
                          type: object
                      type: object
                    targetRef:
                      description: TargetRef is a reference to the resource that represents
                        a group of destinations.
                      properties:
                        kind:
                          description: Kind of the referenced resource
                          enum:
                          - Mesh
                          - MeshSubset
                          - MeshService
                          - MeshServiceSubset
                          - MeshGatewayRoute
                          type: string
                        mesh:
                          description: Mesh is reserved for future use to identify
                            cross mesh resources.
                          type: string
                        name:
                          description: 'Name of the referenced resource. Can only
                            be used with kinds: `MeshService`, `MeshServiceSubset`
                            and `MeshGatewayRoute`'
                          type: string
                        tags:
                          additionalProperties:
                            type: string
                          description: Tags used to select a subset of proxies by
                            tags. Can only be used with kinds `MeshSubset` and `MeshServiceSubset`
                          type: object
                      type: object
                  required:
                  - targetRef
                  type: object
                type: array
            required:
            - targetRef
            type: object
        type: object
    served: true
    storage: true
---
apiVersion: apiextensions.k8s.io/v1
kind: CustomResourceDefinition
metadata:
  annotations:
    controller-gen.kubebuilder.io/version: v0.10.0
  creationTimestamp: null
  name: meshes.kuma.io
spec:
  group: kuma.io
  names:
    categories:
    - kuma
    kind: Mesh
    listKind: MeshList
    plural: meshes
    singular: mesh
  scope: Cluster
  versions:
  - name: v1alpha1
    schema:
      openAPIV3Schema:
        properties:
          apiVersion:
            description: 'APIVersion defines the versioned schema of this representation
              of an object. Servers should convert recognized schemas to the latest
              internal value, and may reject unrecognized values. More info: https://git.k8s.io/community/contributors/devel/sig-architecture/api-conventions.md#resources'
            type: string
          kind:
            description: 'Kind is a string value representing the REST resource this
              object represents. Servers may infer this from the endpoint the client
              submits requests to. Cannot be updated. In CamelCase. More info: https://git.k8s.io/community/contributors/devel/sig-architecture/api-conventions.md#types-kinds'
            type: string
          mesh:
            description: Mesh is the name of the Kuma mesh this resource belongs to.
              It may be omitted for cluster-scoped resources.
            type: string
          metadata:
            type: object
          spec:
            description: Spec is the specification of the Kuma Mesh resource.
            x-kubernetes-preserve-unknown-fields: true
        type: object
    served: true
    storage: true
---
apiVersion: rbac.authorization.k8s.io/v1
kind: ClusterRole
metadata:
  name: kuma-control-plane
  labels: 
    app: kuma-control-plane
    app.kubernetes.io/name: kuma
    app.kubernetes.io/instance: kuma
rules:
  - apiGroups:
      - ""
    resources:
      - namespaces
      - pods
      - configmaps
      - nodes
    verbs:
      - get
      - list
      - watch
  - apiGroups:
      - "apps"
    resources:
      - deployments
      - replicasets
    verbs:
      - create
      - delete
      - get
      - list
      - patch
      - update
      - watch
  - apiGroups:
      - "batch"
    resources:
      - jobs
    verbs:
      - get
      - list
      - watch
  - apiGroups:
      - gateway.networking.k8s.io
    resources:
      - gatewayclasses
      - gateways
      - referencegrants
      - httproutes
    verbs:
      - create
      - delete
      - get
      - list
      - patch
      - update
      - watch
  - apiGroups:
      - gateway.networking.k8s.io
    resources:
      - gatewayclasses/status
      - gateways/status
      - httproutes/status
    verbs:
      - get
      - patch
      - update
  - apiGroups:
      - coordination.k8s.io
    resources:
      - leases
    verbs:
      - get
      - list
      - watch
      - create
      - update
      - patch
      - delete
  - apiGroups:
      - ""
    resources:
      - events
    verbs:
      - create
      - patch
  - apiGroups:
      - ""
    resources:
      - services
    verbs:
      - get
      - delete
      - list
      - watch
      - create
      - update
      - patch
  - apiGroups:
      - kuma.io
    resources:
      - dataplanes
      - dataplaneinsights
      - meshes
      - zones
      - zoneinsights
      - zoneingresses
      - zoneingressinsights
      - zoneegresses
      - zoneegressinsights
      - meshinsights
      - serviceinsights
      - proxytemplates
      - ratelimits
      - trafficpermissions
      - trafficroutes
      - timeouts
      - retries
      - circuitbreakers
      - virtualoutbounds
      - containerpatches
      - externalservices
      - faultinjections
      - healthchecks
      - trafficlogs
      - traffictraces
      - meshgateways
      - meshgatewayroutes
      - meshgatewayinstances
      - meshaccesslogs
      - meshcircuitbreakers
      - meshhealthchecks
      - meshhttproutes
      - meshproxypatches
      - meshratelimits
      - meshretries
      - meshtimeouts
      - meshtraces
      - meshtrafficpermissions
    verbs:
      - get
      - list
      - watch
      - create
      - update
      - patch
      - delete
  - apiGroups:
      - kuma.io
    resources:
      - meshgatewayinstances/status
      - meshgatewayinstances/finalizers
      - meshes/finalizers
      - dataplanes/finalizers
    verbs:
      - get
      - patch
      - update
  - apiGroups:
      - ""
    resources:
      - pods/finalizers
    verbs:
      - get
      - patch
      - update
  # validate k8s token before issuing mTLS cert
  - apiGroups:
      - authentication.k8s.io
    resources:
      - tokenreviews
    verbs:
      - create
---
apiVersion: rbac.authorization.k8s.io/v1
kind: ClusterRoleBinding
metadata:
  name: kuma-control-plane
  labels: 
    app: kuma-control-plane
    app.kubernetes.io/name: kuma
    app.kubernetes.io/instance: kuma
roleRef:
  apiGroup: rbac.authorization.k8s.io
  kind: ClusterRole
  name: kuma-control-plane
subjects:
  - kind: ServiceAccount
    name: kuma-control-plane
    namespace: kuma-system
---
apiVersion: rbac.authorization.k8s.io/v1
kind: Role
metadata:
  name: kuma-control-plane
  namespace: kuma-system
  labels: 
    app: kuma-control-plane
    app.kubernetes.io/name: kuma
    app.kubernetes.io/instance: kuma
rules:
  - apiGroups:
      - ""
    resources:
      - secrets
    verbs:
      - get
      - list
      - watch
      - create
      - update
      - patch
      - delete
  - apiGroups:
      - ""
    resources:
      - configmaps
    verbs:
      - get
      - list
      - watch
      - create
      - update
      - patch
      - delete
  # leader-for-life election deletes Pods in some circumstances
  - apiGroups:
      - ""
    resources:
      - pods
    verbs:
      - delete
---
apiVersion: rbac.authorization.k8s.io/v1
kind: RoleBinding
metadata:
  name: kuma-control-plane
  namespace: kuma-system
  labels: 
    app: kuma-control-plane
    app.kubernetes.io/name: kuma
    app.kubernetes.io/instance: kuma
roleRef:
  apiGroup: rbac.authorization.k8s.io
  kind: Role
  name: kuma-control-plane
subjects:
  - kind: ServiceAccount
    name: kuma-control-plane
    namespace: kuma-system
---
apiVersion: v1
kind: Service
metadata:
  name: kuma-control-plane
  namespace: kuma-system
  labels: 
    app: kuma-control-plane
    app.kubernetes.io/name: kuma
    app.kubernetes.io/instance: kuma
  annotations:
    prometheus.io/scrape: "true"
    prometheus.io/port: "5680"
spec:
  type: ClusterIP
  ports:
    - port: 5680
      name: diagnostics
    - port: 5681
      name: http-api-server
    - port: 5682
      name: https-api-server
    - port: 443
      name: https-admission-server
      targetPort: 5443
    - port: 5676
      name: mads-server
    - port: 5678
      name: dp-server
  selector:
    app: kuma-control-plane
    app.kubernetes.io/name: kuma
    app.kubernetes.io/instance: kuma
---
apiVersion: v1
kind: Service
metadata:
  name: kuma-egress
  namespace: kuma-system
  labels: 
    app: kuma-egress
    app.kubernetes.io/name: kuma
    app.kubernetes.io/instance: kuma
  annotations:
spec:
  type: ClusterIP
  ports:
    - port: 10002
      protocol: TCP
      targetPort: 10002
  selector:
    app: kuma-egress
    app.kubernetes.io/name: kuma
    app.kubernetes.io/instance: kuma
---
apiVersion: v1
kind: Service
metadata:
  name: kuma-ingress
  namespace: kuma-system
  labels: 
    app: kuma-ingress
    app.kubernetes.io/name: kuma
    app.kubernetes.io/instance: kuma
  annotations:
spec:
  type: LoadBalancer
  ports:
    - port: 10001
      protocol: TCP
      targetPort: 10001
  selector:
    app: kuma-ingress
    app.kubernetes.io/name: kuma
    app.kubernetes.io/instance: kuma
---
apiVersion: apps/v1
kind: Deployment
metadata:
  name: kuma-control-plane
  namespace: kuma-system
  labels: 
    app: kuma-control-plane
    app.kubernetes.io/name: kuma
    app.kubernetes.io/instance: kuma
spec:
  replicas: 1
  strategy:
    rollingUpdate:
      maxSurge: 1
      maxUnavailable: 0
  selector:
    matchLabels:
      app.kubernetes.io/name: kuma
      app.kubernetes.io/instance: kuma
      app: kuma-control-plane
  template:
    metadata:
      annotations:
        checksum/config: fd9d1d8386f97f2bd49e50f476520816168a1c9f60bbc43dec1347a64d239155
        checksum/tls-secrets: d4dafb3f347d3989753df803a7f2b48f535902402a22c949814f4ce4e603fa9e
      labels: 
        app: kuma-control-plane
        app.kubernetes.io/name: kuma
        app.kubernetes.io/instance: kuma
    spec:
      affinity: 
        podAntiAffinity:
          preferredDuringSchedulingIgnoredDuringExecution:
          - podAffinityTerm:
              labelSelector:
                matchExpressions:
                - key: app.kubernetes.io/name
                  operator: In
                  values:
                  - 'kuma'
                - key: app.kubernetes.io/instance
                  operator: In
                  values:
                  - 'kuma'
                - key: app
                  operator: In
                  values:
                  - 'kuma-control-plane'
              topologyKey: kubernetes.io/hostname
            weight: 100
      serviceAccountName: kuma-control-plane
      automountServiceAccountToken: true
      nodeSelector:
        
        kubernetes.io/os: linux
      hostNetwork: false
      terminationGracePeriodSeconds: 30
      containers:
        - name: control-plane
          image: "docker.io/kumahq/kuma-cp:0.0.1"
          imagePullPolicy: IfNotPresent
          env:
            - name: KUMA_API_SERVER_AUTHN_LOCALHOST_IS_ADMIN
              value: "false"
            - name: KUMA_API_SERVER_READ_ONLY
              value: "true"
            - name: KUMA_DEFAULTS_SKIP_MESH_CREATION
              value: "false"
            - name: KUMA_DP_SERVER_HDS_ENABLED
              value: "false"
            - name: KUMA_ENVIRONMENT
              value: "kubernetes"
            - name: KUMA_GENERAL_TLS_CERT_FILE
              value: "/var/run/secrets/kuma.io/tls-cert/tls.crt"
            - name: KUMA_GENERAL_TLS_KEY_FILE
              value: "/var/run/secrets/kuma.io/tls-cert/tls.key"
            - name: KUMA_INJECTOR_INIT_CONTAINER_IMAGE
              value: "docker.io/kumahq/kuma-init:0.0.1"
            - name: KUMA_MODE
              value: "zone"
            - name: KUMA_MULTIZONE_ZONE_GLOBAL_ADDRESS
              value: "grpcs://foo.com"
            - name: KUMA_MULTIZONE_ZONE_NAME
              value: "zone-1"
            - name: KUMA_RUNTIME_KUBERNETES_ADMISSION_SERVER_CERT_DIR
              value: "/var/run/secrets/kuma.io/tls-cert"
            - name: KUMA_RUNTIME_KUBERNETES_ADMISSION_SERVER_PORT
              value: "5443"
            - name: KUMA_RUNTIME_KUBERNETES_CONTROL_PLANE_SERVICE_NAME
              value: "kuma-control-plane"
            - name: KUMA_RUNTIME_KUBERNETES_INJECTOR_CA_CERT_FILE
              value: "/var/run/secrets/kuma.io/tls-cert/ca.crt"
            - name: KUMA_RUNTIME_KUBERNETES_INJECTOR_CNI_ENABLED
              value: "false"
            - name: KUMA_RUNTIME_KUBERNETES_INJECTOR_SIDECAR_CONTAINER_IMAGE
              value: "docker.io/kumahq/kuma-dp:0.0.1"
            - name: KUMA_RUNTIME_KUBERNETES_SERVICE_ACCOUNT_NAME
              value: "system:serviceaccount:kuma-system:kuma-control-plane"
            - name: KUMA_STORE_KUBERNETES_SYSTEM_NAMESPACE
              value: "kuma-system"
            - name: KUMA_STORE_TYPE
              value: "kubernetes"
            - name: POD_NAME
              valueFrom:
                fieldRef:
                  fieldPath: metadata.name
            - name: KUMA_INTER_CP_CATALOG_INSTANCE_ADDRESS
              valueFrom:
                fieldRef:
                  fieldPath: status.podIP
          args:
            - run
            - --log-level=info
            - --config-file=/etc/kuma.io/kuma-control-plane/config.yaml
          ports:
            - containerPort: 5680
              name: diagnostics
              protocol: TCP
            - containerPort: 5681
            - containerPort: 5682
            - containerPort: 5443
            - containerPort: 5678
          livenessProbe:
            timeoutSeconds: 10
            httpGet:
              path: /healthy
              port: 5680
          readinessProbe:
            timeoutSeconds: 10
            httpGet:
              path: /ready
              port: 5680
          resources:
            requests:
              cpu: 100m
              memory: 256Mi
          
          volumeMounts:
            - name: general-tls-cert
              mountPath: /var/run/secrets/kuma.io/tls-cert/tls.crt
              subPath: tls.crt
              readOnly: true
            - name: general-tls-cert
              mountPath: /var/run/secrets/kuma.io/tls-cert/tls.key
              subPath: tls.key
              readOnly: true
            - name: general-tls-cert
              mountPath: /var/run/secrets/kuma.io/tls-cert/ca.crt
              subPath: ca.crt
              readOnly: true
            - name: kuma-control-plane-config
              mountPath: /etc/kuma.io/kuma-control-plane
              readOnly: true
      volumes:
        - name: general-tls-cert
          secret:
            secretName: general-tls-secret
        - name: kuma-control-plane-config
          configMap:
            name: kuma-control-plane-config
---
apiVersion: apps/v1
kind: Deployment
metadata:
  name: kuma-egress
  namespace: kuma-system
  labels: 
    app: kuma-egress
    app.kubernetes.io/name: kuma
    app.kubernetes.io/instance: kuma
spec:
  strategy:
    rollingUpdate:
      maxSurge: 1
      maxUnavailable: 0
  replicas: 1
  selector:
    matchLabels:
      app.kubernetes.io/name: kuma
      app.kubernetes.io/instance: kuma
      app: kuma-egress
  template:
    metadata:
      annotations:
        kuma.io/egress: enabled
      labels:
        app: kuma-egress
        app.kubernetes.io/name: kuma
        app.kubernetes.io/instance: kuma
    spec:
      affinity: 
        podAntiAffinity:
          preferredDuringSchedulingIgnoredDuringExecution:
          - podAffinityTerm:
              labelSelector:
                matchExpressions:
                - key: app.kubernetes.io/name
                  operator: In
                  values:
                  - 'kuma'
                - key: app.kubernetes.io/instance
                  operator: In
                  values:
                  - 'kuma'
                - key: app
                  operator: In
                  values:
                  - kuma-egress
              topologyKey: kubernetes.io/hostname
            weight: 100
      serviceAccountName: kuma-egress
      nodeSelector:
      
        kubernetes.io/os: linux
      containers:
        - name: egress
          image: "docker.io/kumahq/kuma-dp:0.0.1"
          imagePullPolicy: IfNotPresent
          env:
            - name: POD_NAME
              valueFrom:
                fieldRef:
                  fieldPath: metadata.name
            - name: POD_NAMESPACE
              valueFrom:
                fieldRef:
                  fieldPath: metadata.namespace
            - name: KUMA_CONTROL_PLANE_URL
              value: "https://kuma-control-plane.kuma-system:5678"
            - name: KUMA_CONTROL_PLANE_CA_CERT_FILE
              value: /var/run/secrets/kuma.io/tls-cert/ca.crt
            - name: KUMA_DATAPLANE_NAME
              value: $(POD_NAME).$(POD_NAMESPACE)
            - name: KUMA_DATAPLANE_DRAIN_TIME
              value: 30s
            - name: KUMA_DATAPLANE_RUNTIME_TOKEN_PATH
              value: /var/run/secrets/kubernetes.io/serviceaccount/token
            - name: KUMA_DATAPLANE_PROXY_TYPE
              value: "egress"
          args:
            - run
            - --log-level=info
          ports:
            - containerPort: 10002
          livenessProbe:
            httpGet:
              path: "/ready"
              port: 9901
            failureThreshold: 12
            initialDelaySeconds: 60
            periodSeconds: 5
            successThreshold: 1
            timeoutSeconds: 3
          readinessProbe:
            httpGet:
              path: "/ready"
              port: 9901
            failureThreshold: 12
            initialDelaySeconds: 1
            periodSeconds: 5
            successThreshold: 1
            timeoutSeconds: 3
          resources:
            requests:
              cpu: 50m
              memory: 64Mi
            limits:
              cpu: 1000m
              memory: 512Mi
          volumeMounts:
            - name: kuma-tls-cert
              mountPath: /var/run/secrets/kuma.io/tls-cert
              readOnly: true
      volumes:
        - name: kuma-tls-cert
          secret:
            secretName: kuma-tls-cert
---
apiVersion: apps/v1
kind: Deployment
metadata:
  name: kuma-ingress
  namespace: kuma-system
  labels: 
    app: kuma-ingress
    app.kubernetes.io/name: kuma
    app.kubernetes.io/instance: kuma
spec:
  strategy:
    rollingUpdate:
      maxSurge: 1
      maxUnavailable: 0
  replicas: 1
  selector:
    matchLabels:
      app.kubernetes.io/name: kuma
      app.kubernetes.io/instance: kuma
      app: kuma-ingress
  template:
    metadata:
      annotations:
        kuma.io/ingress: enabled
      labels:
        app: kuma-ingress
        app.kubernetes.io/name: kuma
        app.kubernetes.io/instance: kuma
    spec:
      affinity: 
        podAntiAffinity:
          preferredDuringSchedulingIgnoredDuringExecution:
          - podAffinityTerm:
              labelSelector:
                matchExpressions:
                - key: app.kubernetes.io/name
                  operator: In
                  values:
                  - 'kuma'
                - key: app.kubernetes.io/instance
                  operator: In
                  values:
                  - 'kuma'
                - key: app
                  operator: In
                  values:
                  - kuma-ingress
              topologyKey: kubernetes.io/hostname
            weight: 100
      serviceAccountName: kuma-ingress
      nodeSelector:
      
        kubernetes.io/os: linux
      terminationGracePeriodSeconds: 30
      containers:
        - name: ingress
          image: "docker.io/kumahq/kuma-dp:0.0.1"
          imagePullPolicy: IfNotPresent
          env:
            - name: POD_NAME
              valueFrom:
                fieldRef:
                  fieldPath: metadata.name
            - name: POD_NAMESPACE
              valueFrom:
                fieldRef:
                  fieldPath: metadata.namespace
            - name: KUMA_CONTROL_PLANE_URL
              value: "https://kuma-control-plane.kuma-system:5678"
            - name: KUMA_CONTROL_PLANE_CA_CERT_FILE
              value: /var/run/secrets/kuma.io/tls-cert/ca.crt
            - name: KUMA_DATAPLANE_NAME
              value: $(POD_NAME).$(POD_NAMESPACE)
            - name: KUMA_DATAPLANE_DRAIN_TIME
              value: 30s
            - name: KUMA_DATAPLANE_RUNTIME_TOKEN_PATH
              value: /var/run/secrets/kubernetes.io/serviceaccount/token
            - name: KUMA_DATAPLANE_PROXY_TYPE
              value: "ingress"
          args:
            - run
            - --log-level=info
          ports:
            - containerPort: 10001
          livenessProbe:
            httpGet:
              path: "/ready"
              port: 9901
            failureThreshold: 12
            initialDelaySeconds: 60
            periodSeconds: 5
            successThreshold: 1
            timeoutSeconds: 3
          readinessProbe:
            httpGet:
              path: "/ready"
              port: 9901
            failureThreshold: 12
            initialDelaySeconds: 1
            periodSeconds: 5
            successThreshold: 1
            timeoutSeconds: 3
          resources: 
            limits:
              cpu: 1000m
              memory: 512Mi
            requests:
              cpu: 50m
              memory: 64Mi
          
          volumeMounts:
            - name: kuma-tls-cert
              mountPath: /var/run/secrets/kuma.io/tls-cert
              readOnly: true
      volumes:
        - name: kuma-tls-cert
          secret:
            secretName: kuma-tls-cert
---
apiVersion: admissionregistration.k8s.io/v1
kind: MutatingWebhookConfiguration
metadata:
  name: kuma-admission-mutating-webhook-configuration
  namespace: kuma-system
  labels: 
    app: kuma-control-plane
    app.kubernetes.io/name: kuma
    app.kubernetes.io/instance: kuma
webhooks:
  - name: mesh.defaulter.kuma-admission.kuma.io
    admissionReviewVersions: ["v1"]
    failurePolicy: Fail
    clientConfig:
      caBundle: XYZ
      service:
        namespace: kuma-system
        name: kuma-control-plane
        path: /default-kuma-io-v1alpha1-mesh
    rules:
      - apiGroups:
          - kuma.io
        apiVersions:
          - v1alpha1
        operations:
          - CREATE
          - UPDATE
        resources:
          - meshes
          - meshaccesslogs
          - meshcircuitbreakers
          - meshhealthchecks
          - meshhttproutes
          - meshproxypatches
          - meshratelimits
          - meshretries
          - meshtimeouts
          - meshtraces
          - meshtrafficpermissions
    sideEffects: None
  - name: owner-reference.kuma-admission.kuma.io
    admissionReviewVersions: ["v1"]
    failurePolicy: Fail
    clientConfig:
      caBundle: XYZ
      service:
        namespace: kuma-system
        name: kuma-control-plane
        path: /owner-reference-kuma-io-v1alpha1
    rules:
      - apiGroups:
          - kuma.io
        apiVersions:
          - v1alpha1
        operations:
          - CREATE
        resources:
          - circuitbreakers
          - externalservices
          - faultinjections
          - healthchecks
          - meshgateways
          - meshgatewayroutes
          - proxytemplates
          - ratelimits
          - retries
          - timeouts
          - trafficlogs
          - trafficpermissions
          - trafficroutes
          - traffictraces
          - virtualoutbounds
          - meshaccesslogs
          - meshcircuitbreakers
          - meshhealthchecks
          - meshhttproutes
          - meshproxypatches
          - meshratelimits
          - meshretries
          - meshtimeouts
          - meshtraces
          - meshtrafficpermissions
  
      
    sideEffects: None
  - name: namespace-kuma-injector.kuma.io
    admissionReviewVersions: ["v1"]
    failurePolicy: Fail
    namespaceSelector:
      matchLabels:
        kuma.io/sidecar-injection: enabled
    clientConfig:
      caBundle: XYZ
      service:
        namespace: kuma-system
        name: kuma-control-plane
        path: /inject-sidecar
    rules:
      - apiGroups:
          - ""
        apiVersions:
          - v1
        operations:
          - CREATE
        resources:
          - pods
    sideEffects: None
  - name: pods-kuma-injector.kuma.io
    admissionReviewVersions: ["v1"]
    failurePolicy: Fail
    objectSelector:
      matchLabels:
        kuma.io/sidecar-injection: enabled
    clientConfig:
      caBundle: XYZ
      service:
        namespace: kuma-system
        name: kuma-control-plane
        path: /inject-sidecar
    rules:
      - apiGroups:
          - ""
        apiVersions:
          - v1
        operations:
          - CREATE
        resources:
          - pods
    sideEffects: None
  - name: kuma-injector.kuma.io
    admissionReviewVersions: ["v1"]
    failurePolicy: Ignore 
    clientConfig:
      caBundle: XYZ
      service:
        namespace: kuma-system
        name: kuma-control-plane
        path: /inject-sidecar
    rules:
      - apiGroups:
          - ""
        apiVersions:
          - v1
        operations:
          - CREATE
        resources:
          - pods
    sideEffects: None
---
apiVersion: admissionregistration.k8s.io/v1
kind: ValidatingWebhookConfiguration
metadata:
  name: kuma-validating-webhook-configuration
  namespace: kuma-system
  labels: 
    app: kuma-control-plane
    app.kubernetes.io/name: kuma
    app.kubernetes.io/instance: kuma
webhooks:
  - name: validator.kuma-admission.kuma.io
    admissionReviewVersions: ["v1"]
    failurePolicy: Fail
    clientConfig:
      caBundle: XYZ
      service:
        namespace: kuma-system
        name: kuma-control-plane
        path: /validate-kuma-io-v1alpha1
    rules:
      - apiGroups:
          - kuma.io
        apiVersions:
          - v1alpha1
        operations:
          - CREATE
          - UPDATE
          - DELETE
        resources:
          - circuitbreakers
          - dataplanes
          - externalservices
          - faultinjections
          - gatewayinstances
          - healthchecks
          - meshes
          - meshgateways
          - meshgatewayroutes
          - proxytemplates
          - ratelimits
          - retries
          - trafficlogs
          - trafficpermissions
          - trafficroutes
          - traffictraces
          - virtualoutbounds
          - zones
          - containerpatches
          - meshaccesslogs
          - meshcircuitbreakers
          - meshhealthchecks
          - meshhttproutes
          - meshproxypatches
          - meshratelimits
          - meshretries
          - meshtimeouts
          - meshtraces
          - meshtrafficpermissions
    
      
    sideEffects: None
  - name: service.validator.kuma-admission.kuma.io
    admissionReviewVersions: ["v1"]
    failurePolicy: Ignore
    clientConfig:
      caBundle: XYZ
      service:
        namespace: kuma-system
        name: kuma-control-plane
        path: /validate-v1-service
    rules:
      - apiGroups:
          - ""
        apiVersions:
          - v1
        operations:
          - CREATE
          - UPDATE
        resources:
          - services
    sideEffects: None
  - name: secret.validator.kuma-admission.kuma.io
    admissionReviewVersions: ["v1"]
    namespaceSelector:
      matchLabels:
        kuma.io/system-namespace: "true"
    failurePolicy: Ignore
    clientConfig:
      caBundle: XYZ
      service:
        namespace: kuma-system
        name: kuma-control-plane
        path: /validate-v1-secret
    rules:
      - apiGroups:
          - ""
        apiVersions:
          - v1
        operations:
          - CREATE
          - UPDATE
          - DELETE
        resources:
          - secrets
    sideEffects: None
  - name: gateway.validator.kuma-admission.kuma.io
    admissionReviewVersions: ["v1"]
    failurePolicy: Ignore
    clientConfig:
      caBundle: XYZ
      service:
        namespace: kuma-system
        name: kuma-control-plane
        path: /validate-gatewayclass
    rules:
      - apiGroups:
          - "gateway.networking.k8s.io"
        apiVersions:
          - v1alpha2
          - v1beta1
        operations:
          - CREATE
        resources:
          - gatewayclasses
    sideEffects: None<|MERGE_RESOLUTION|>--- conflicted
+++ resolved
@@ -1856,15 +1856,8 @@
                                   items:
                                     properties:
                                       format:
-<<<<<<< HEAD
-                                        description: The format of the reset header.
-                                        enum:
-                                        - Seconds
-                                        - UnixTimestamp
-=======
                                         description: The format of the reset header,
                                           either Seconds or UnixTimestamp.
->>>>>>> 24229c68
                                         type: string
                                       name:
                                         description: The Name of the reset header.
@@ -1932,15 +1925,8 @@
                                   items:
                                     properties:
                                       format:
-<<<<<<< HEAD
-                                        description: The format of the reset header.
-                                        enum:
-                                        - Seconds
-                                        - UnixTimestamp
-=======
                                         description: The format of the reset header,
                                           either Seconds or UnixTimestamp.
->>>>>>> 24229c68
                                         type: string
                                       name:
                                         description: The Name of the reset header.
