--- conflicted
+++ resolved
@@ -171,16 +171,11 @@
 	var result []string
 	switch common_api.TargetRefKind(backendRef.Resource.ResourceType) {
 	case common_api.MeshService:
-<<<<<<< HEAD
-		ms := meshCtx.GetMeshServiceByKRI(pointer.Deref(backendRef.Resource))
-		for _, identity := range pointer.Deref(ms.Spec.Identities) {
-=======
 		ms := meshCtx.GetServiceByKRI(pointer.Deref(backendRef.Resource))
 		if ms == nil {
 			return result
 		}
-		for _, identity := range ms.(*meshservice_api.MeshServiceResource).Spec.Identities {
->>>>>>> f84d627f
+		for _, identity := range pointer.Deref(ms.(*meshservice_api.MeshServiceResource).Spec.Identities) {
 			if identity.Type == meshservice_api.MeshServiceIdentityServiceTagType {
 				result = append(result, identity.Value)
 			}
@@ -203,11 +198,7 @@
 			if ms == nil {
 				continue
 			}
-<<<<<<< HEAD
-			for _, identity := range pointer.Deref(ms.Spec.Identities) {
-=======
-			for _, identity := range ms.(*meshservice_api.MeshServiceResource).Spec.Identities {
->>>>>>> f84d627f
+			for _, identity := range pointer.Deref(ms.(*meshservice_api.MeshServiceResource).Spec.Identities) {
 				if identity.Type == meshservice_api.MeshServiceIdentityServiceTagType {
 					identities[identity.Value] = struct{}{}
 				}
