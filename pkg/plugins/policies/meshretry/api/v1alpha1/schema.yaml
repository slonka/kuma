properties:
  type:
    description: 'the type of the resource'
    type: string
    enum:
      - MeshRetry
  mesh:
    description: 'Mesh is the name of the Kuma mesh this resource belongs to. It may be omitted for cluster-scoped resources.'
    type: string
    default: default
  name:
    description: 'Name of the Kuma resource'
    type: string
  spec:
    description: Spec is the specification of the Kuma MeshRetry resource.
    properties:
      targetRef:
        description: TargetRef is a reference to the resource the policy takes an effect on. The resource could be either a real store object or virtual resource defined inplace.
        properties:
          kind:
            description: Kind of the referenced resource
            enum:
              - Mesh
              - MeshSubset
              - MeshService
              - MeshServiceSubset
              - MeshGatewayRoute
            type: string
          mesh:
            description: Mesh is reserved for future use to identify cross mesh resources.
            type: string
          name:
            description: 'Name of the referenced resource. Can only be used with kinds: `MeshService`, `MeshServiceSubset` and `MeshGatewayRoute`'
            type: string
          tags:
            additionalProperties:
              type: string
            description: Tags used to select a subset of proxies by tags. Can only be used with kinds `MeshSubset` and `MeshServiceSubset`
            type: object
        type: object
      to:
        description: To list makes a match between the consumed services and corresponding configurations
        items:
          properties:
            default:
              description: Default is a configuration specific to the group of destinations referenced in 'targetRef'
              properties:
                grpc:
                  description: GRPC defines a configuration of retries for GRPC traffic
                  properties:
                    backOff:
                      description: BackOff is a configuration of durations which will be used in exponential backoff strategy between retries.
                      properties:
                        baseInterval:
                          description: BaseInterval is an amount of time which should be taken between retries. Must be greater than zero. Values less than 1 ms are rounded up to 1 ms. Default is 25ms.
                          type: string
                        maxInterval:
                          description: MaxInterval is a maximal amount of time which will be taken between retries. Default is 10 times the "BaseInterval".
                          type: string
                      type: object
                    numRetries:
                      description: NumRetries is the number of attempts that will be made on failed (and retriable) requests.
                      format: int32
                      type: integer
                    perTryTimeout:
                      description: PerTryTimeout is the amount of time after which retry attempt should timeout. Setting this timeout to 0 will disable it. Default is 15s.
                      type: string
                    rateLimitedBackOff:
                      description: RateLimitedBackOff is a configuration of backoff which will be used when the upstream returns one of the headers configured.
                      properties:
                        maxInterval:
                          description: MaxInterval is a maximal amount of time which will be taken between retries. Default is 300 seconds.
                          type: string
                        resetHeaders:
                          description: ResetHeaders specifies the list of headers (like Retry-After or X-RateLimit-Reset) to match against the response. Headers are tried in order, and matched case-insensitive. The first header to be parsed successfully is used. If no headers match the default exponential BackOff is used instead.
                          items:
                            properties:
                              format:
<<<<<<< HEAD
                                description: The format of the reset header.
                                enum:
                                  - Seconds
                                  - UnixTimestamp
=======
                                description: The format of the reset header, either Seconds or UnixTimestamp.
>>>>>>> 24229c68
                                type: string
                              name:
                                description: The Name of the reset header.
                                type: string
                            type: object
                          type: array
                      type: object
                    retryOn:
                      description: 'RetryOn is a list of conditions which will cause a retry. Available values are: [Canceled, DeadlineExceeded, Internal, ResourceExhausted, Unavailable].'
                      items:
                        type: string
                      type: array
                  type: object
                http:
                  description: HTTP defines a configuration of retries for HTTP traffic
                  properties:
                    backOff:
                      description: BackOff is a configuration of durations which will be used in exponential backoff strategy between retries
                      properties:
                        baseInterval:
                          description: BaseInterval is an amount of time which should be taken between retries. Must be greater than zero. Values less than 1 ms are rounded up to 1 ms. Default is 25ms.
                          type: string
                        maxInterval:
                          description: MaxInterval is a maximal amount of time which will be taken between retries. Default is 10 times the "BaseInterval".
                          type: string
                      type: object
                    numRetries:
                      description: NumRetries is the number of attempts that will be made on failed (and retriable) requests
                      format: int32
                      type: integer
                    perTryTimeout:
                      description: PerTryTimeout is the amount of time after which retry attempt should timeout. Setting this timeout to 0 will disable it. Default is 15s.
                      type: string
                    rateLimitedBackOff:
                      description: RateLimitedBackOff is a configuration of backoff which will be used when the upstream returns one of the headers configured.
                      properties:
                        maxInterval:
                          description: MaxInterval is a maximal amount of time which will be taken between retries. Default is 300 seconds.
                          type: string
                        resetHeaders:
                          description: ResetHeaders specifies the list of headers (like Retry-After or X-RateLimit-Reset) to match against the response. Headers are tried in order, and matched case-insensitive. The first header to be parsed successfully is used. If no headers match the default exponential BackOff is used instead.
                          items:
                            properties:
                              format:
<<<<<<< HEAD
                                description: The format of the reset header.
                                enum:
                                  - Seconds
                                  - UnixTimestamp
=======
                                description: The format of the reset header, either Seconds or UnixTimestamp.
>>>>>>> 24229c68
                                type: string
                              name:
                                description: The Name of the reset header.
                                type: string
                            type: object
                          type: array
                      type: object
                    retriableRequestHeaders:
                      description: RetriableRequestHeaders is an HTTP headers which must be present in the request for retries to be attempted.
                      items:
                        properties:
                          name:
                            type: string
                          type:
                            enum:
                              - REGULAR_EXPRESSION
                              - EXACT
                              - PREFIX
                            type: string
                          value:
                            type: string
                        type: object
                      type: array
                    retriableResponseHeaders:
                      description: RetriableResponseHeaders is an HTTP response headers that trigger a retry if present in the response. A retry will be triggered if any of the header matches match the upstream response headers.
                      items:
                        properties:
                          name:
                            type: string
                          type:
                            enum:
                              - REGULAR_EXPRESSION
                              - EXACT
                              - PREFIX
                            type: string
                          value:
                            type: string
                        type: object
                      type: array
                    retryOn:
                      description: 'RetryOn is a list of conditions which will cause a retry. Available values are: [5XX, GatewayError, Reset, Retriable4xx, ConnectFailure, EnvoyRatelimited, RefusedStream, Http3PostConnectFailure, HttpMethodConnect, HttpMethodDelete, HttpMethodGet, HttpMethodHead, HttpMethodOptions, HttpMethodPatch, HttpMethodPost, HttpMethodPut, HttpMethodTrace]. Also, any HTTP status code (500, 503, etc).'
                      items:
                        type: string
                      type: array
                  type: object
                tcp:
                  description: TCP defines a configuration of retries for TCP traffic
                  properties:
                    maxConnectAttempt:
                      description: MaxConnectAttempt is a maximal amount of TCP connection attempts which will be made before giving up
                      format: int32
                      type: integer
                  type: object
              type: object
            targetRef:
              description: TargetRef is a reference to the resource that represents a group of destinations.
              properties:
                kind:
                  description: Kind of the referenced resource
                  enum:
                    - Mesh
                    - MeshSubset
                    - MeshService
                    - MeshServiceSubset
                    - MeshGatewayRoute
                  type: string
                mesh:
                  description: Mesh is reserved for future use to identify cross mesh resources.
                  type: string
                name:
                  description: 'Name of the referenced resource. Can only be used with kinds: `MeshService`, `MeshServiceSubset` and `MeshGatewayRoute`'
                  type: string
                tags:
                  additionalProperties:
                    type: string
                  description: Tags used to select a subset of proxies by tags. Can only be used with kinds `MeshSubset` and `MeshServiceSubset`
                  type: object
              type: object
          required:
            - targetRef
          type: object
        type: array
    required:
      - targetRef
    type: object<|MERGE_RESOLUTION|>--- conflicted
+++ resolved
@@ -76,14 +76,7 @@
                           items:
                             properties:
                               format:
-<<<<<<< HEAD
-                                description: The format of the reset header.
-                                enum:
-                                  - Seconds
-                                  - UnixTimestamp
-=======
                                 description: The format of the reset header, either Seconds or UnixTimestamp.
->>>>>>> 24229c68
                                 type: string
                               name:
                                 description: The Name of the reset header.
@@ -128,14 +121,7 @@
                           items:
                             properties:
                               format:
-<<<<<<< HEAD
-                                description: The format of the reset header.
-                                enum:
-                                  - Seconds
-                                  - UnixTimestamp
-=======
                                 description: The format of the reset header, either Seconds or UnixTimestamp.
->>>>>>> 24229c68
                                 type: string
                               name:
                                 description: The Name of the reset header.
