--- conflicted
+++ resolved
@@ -169,12 +169,6 @@
 	for i, header := range rateLimitedBackOff.ResetHeaders {
 		index := path.Field("resetHeaders").Index(i)
 		verr.Add(validators.ValidateStringDefined(index.Field("name"), header.Name))
-<<<<<<< HEAD
-=======
-		if _, ok := RateLimitFormatEnumToEnvoyValue[header.Format]; !ok {
-			verr.AddViolationAt(index.Field("format"), validators.MustBeOnlyOneOf([]string{string(Seconds), string(UnixTimestamp)}))
-		}
->>>>>>> 24229c68
 	}
 
 	return verr
