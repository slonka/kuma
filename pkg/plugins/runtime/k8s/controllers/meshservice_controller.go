package controllers

import (
	"context"
	"fmt"
	"maps"
	"strconv"
	"strings"

	"github.com/go-logr/logr"
	"github.com/pkg/errors"
	kube_apps "k8s.io/api/apps/v1"
	kube_core "k8s.io/api/core/v1"
	kube_discovery "k8s.io/api/discovery/v1"
	kube_apierrs "k8s.io/apimachinery/pkg/api/errors"
	v1 "k8s.io/apimachinery/pkg/apis/meta/v1"
	kube_runtime "k8s.io/apimachinery/pkg/runtime"
	kube_types "k8s.io/apimachinery/pkg/types"
	kube_record "k8s.io/client-go/tools/record"
	kube_ctrl "sigs.k8s.io/controller-runtime"
	"sigs.k8s.io/controller-runtime/pkg/builder"
	kube_client "sigs.k8s.io/controller-runtime/pkg/client"
	kube_controllerutil "sigs.k8s.io/controller-runtime/pkg/controller/controllerutil"
	"sigs.k8s.io/controller-runtime/pkg/event"
	kube_handler "sigs.k8s.io/controller-runtime/pkg/handler"
	"sigs.k8s.io/controller-runtime/pkg/predicate"
	kube_reconcile "sigs.k8s.io/controller-runtime/pkg/reconcile"

	mesh_proto "github.com/kumahq/kuma/api/mesh/v1alpha1"
	core_mesh "github.com/kumahq/kuma/pkg/core/resources/apis/mesh"
	meshservice_api "github.com/kumahq/kuma/pkg/core/resources/apis/meshservice/api/v1alpha1"
	meshservice_k8s "github.com/kumahq/kuma/pkg/core/resources/apis/meshservice/k8s/v1alpha1"
	k8s_common "github.com/kumahq/kuma/pkg/plugins/common/k8s"
	"github.com/kumahq/kuma/pkg/plugins/resources/k8s/native/api/v1alpha1"
	"github.com/kumahq/kuma/pkg/plugins/runtime/k8s/metadata"
	"github.com/kumahq/kuma/pkg/plugins/runtime/k8s/util"
	"github.com/kumahq/kuma/pkg/util/k8s"
	"github.com/kumahq/kuma/pkg/util/pointer"
)

const (
	// CreatedMeshServiceReason is added to an event when
	// a new MeshService is successfully created.
	CreatedMeshServiceReason = "CreatedMeshService"
	// UpdatedMeshServiceReason is added to an event when
	// an existing MeshService is successfully updated.
	UpdatedMeshServiceReason = "UpdatedMeshService"
	// FailedToGenerateMeshServiceReason is added to an event when
	// a MeshService cannot be generated.
	FailedToGenerateMeshServiceReason = "FailedToGenerateMeshService"
	IgnoredUnsupportedPortReason      = "IgnoredUnsupportedPort"
)

// MeshServiceReconciler reconciles a MeshService object
type MeshServiceReconciler struct {
	kube_client.Client
	kube_record.EventRecorder
	Log               logr.Logger
	Scheme            *kube_runtime.Scheme
	ResourceConverter k8s_common.Converter
}

func (r *MeshServiceReconciler) Reconcile(ctx context.Context, req kube_ctrl.Request) (kube_ctrl.Result, error) {
	log := r.Log.WithValues("service", req.NamespacedName)

	namespace := &kube_core.Namespace{}
	if err := r.Get(ctx, kube_types.NamespacedName{Name: req.Namespace}, namespace); err != nil {
		if kube_apierrs.IsNotFound(err) {
			// MeshService will be deleted automatically.
			return kube_ctrl.Result{}, nil
		}
		return kube_ctrl.Result{}, errors.Wrap(err, "unable to get Namespace for Service")
	}
	injectedLabel, _, err := metadata.Annotations(namespace.Labels).GetEnabled(metadata.KumaSidecarInjectionAnnotation)
	if err != nil {
		return kube_ctrl.Result{}, errors.Wrapf(err, "unable to check sidecar injection label on namespace %s", namespace.Name)
	}

	svc := &kube_core.Service{}
	if err := r.Get(ctx, req.NamespacedName, svc); err != nil {
		if kube_apierrs.IsNotFound(err) {
			return kube_ctrl.Result{}, nil
		}
		return kube_ctrl.Result{}, errors.Wrapf(err, "unable to fetch Service %s", req.Name)
	}

	_, ok := svc.GetLabels()[mesh_proto.MeshTag]
	if !ok && !injectedLabel {
		log.V(1).Info("service is not considered to be service in a mesh")
		if err := r.deleteIfExist(ctx, req.NamespacedName); err != nil {
			return kube_ctrl.Result{}, err
		}
		return kube_ctrl.Result{}, nil
	}

	meshName := util.MeshOfByLabelOrAnnotation(log, svc, namespace)

	k8sMesh := v1alpha1.Mesh{}
	if err := r.Get(ctx, kube_types.NamespacedName{Name: meshName}, &k8sMesh); err != nil {
		if kube_apierrs.IsNotFound(err) {
			log.V(1).Info("mesh not found")
			if err := r.deleteIfExist(ctx, req.NamespacedName); err != nil {
				return kube_ctrl.Result{}, err
			}
			return kube_ctrl.Result{}, nil
		}
		return kube_ctrl.Result{}, err
	}

	mesh := core_mesh.NewMeshResource()
	if err := r.ResourceConverter.ToCoreResource(&k8sMesh, mesh); err != nil {
		return kube_ctrl.Result{}, err
	}

	if mesh.Spec.MeshServicesMode() == mesh_proto.Mesh_MeshServices_Disabled {
		log.V(1).Info("MeshServices not enabled on Mesh, deleting existing")
		if err := r.deleteIfExist(ctx, req.NamespacedName); err != nil {
			return kube_ctrl.Result{}, err
		}
		return kube_ctrl.Result{}, nil
	}

	if len(svc.GetAnnotations()) > 0 {
		if ignored, _, _ := metadata.Annotations(svc.GetAnnotations()).GetBoolean(metadata.KumaIgnoreAnnotation); ignored {
			if err := r.deleteIfExist(ctx, req.NamespacedName); err != nil {
				return kube_ctrl.Result{}, err
			}
			return kube_ctrl.Result{}, nil
		}
		if _, ok := svc.GetAnnotations()[metadata.KumaGatewayAnnotation]; ok {
			log.V(1).Info("service is for gateway. Ignoring.")
			return kube_ctrl.Result{}, nil
		}
	}

	if svc.Spec.ClusterIP == "" {
		log.V(1).Info("service has no cluster IP. Ignoring.")
		return kube_ctrl.Result{}, nil
	}

	if svc.Spec.ClusterIP != kube_core.ClusterIPNone {
		name := kube_client.ObjectKeyFromObject(svc)
		op, err := r.manageMeshService(
			ctx,
			svc,
			meshName,
			r.setFromClusterIPSvc,
			name,
		)
		if err != nil {
			return kube_ctrl.Result{}, err
		}
		switch op {
		case kube_controllerutil.OperationResultCreated:
			r.Eventf(svc, kube_core.EventTypeNormal, CreatedMeshServiceReason, "Created Kuma MeshService: %s", name.Name)
		case kube_controllerutil.OperationResultUpdated:
			r.Eventf(svc, kube_core.EventTypeNormal, UpdatedMeshServiceReason, "Updated Kuma MeshService: %s", name.Name)
		}

		return kube_ctrl.Result{}, nil
	}

	trackedPodEndpoints := map[kube_types.NamespacedName]struct{}{}
	meshServices := &meshservice_k8s.MeshServiceList{}
	if err := r.List(
		ctx,
		meshServices,
		kube_client.MatchingLabels(map[string]string{
			metadata.KumaServiceName: svc.Name,
		}),
	); err != nil {
		return kube_ctrl.Result{}, errors.Wrap(err, "unable to list MeshServices for headless Service")
	}
	for _, svc := range meshServices.Items {
		if len(svc.GetOwnerReferences()) == 0 {
			continue
		}
		owner := svc.GetOwnerReferences()[0]
		if owner.Kind != "Pod" || owner.APIVersion != kube_core.SchemeGroupVersion.String() {
			continue
		}
		trackedPodEndpoints[kube_types.NamespacedName{Namespace: svc.Namespace, Name: owner.Name}] = struct{}{}
	}

	endpointSlices := &kube_discovery.EndpointSliceList{}
	if err := r.List(
		ctx,
		endpointSlices,
		kube_client.InNamespace(svc.Namespace),
		kube_client.MatchingLabels(map[string]string{
			kube_discovery.LabelServiceName: svc.Name,
		}),
	); err != nil {
		return kube_ctrl.Result{}, errors.Wrap(err, "unable to list EndpointSlices for headless Service")
	}

	servicePodEndpoints := map[kube_types.NamespacedName]kube_discovery.Endpoint{}
	// We need to look at our EndpointSlice to see which Pods this headless
	// service points to
	var created, updated int
	for _, slice := range endpointSlices.Items {
		for _, endpoint := range slice.Endpoints {
			if endpoint.TargetRef == nil ||
				endpoint.TargetRef.Kind != "Pod" ||
				(endpoint.TargetRef.APIVersion != kube_core.SchemeGroupVersion.String() &&
					endpoint.TargetRef.APIVersion != "") {
				continue
			}
			servicePodEndpoints[kube_types.NamespacedName{Name: endpoint.TargetRef.Name, Namespace: endpoint.TargetRef.Namespace}] = endpoint
		}
	}

	// Delete trackedPodEndpoints - servicePodEndpoints
	for tracked := range trackedPodEndpoints {
		if _, ok := servicePodEndpoints[tracked]; ok {
			continue
		}
		delete(trackedPodEndpoints, tracked)
		ms := meshservice_k8s.MeshService{
			ObjectMeta: v1.ObjectMeta{
				Namespace: tracked.Namespace,
				Name:      tracked.Name,
			},
		}
		if err := r.Delete(ctx, &ms); err != nil && !kube_apierrs.IsNotFound(err) {
			return kube_ctrl.Result{}, errors.Wrap(err, "unable to delete MeshService tracking headless Service endpoint")
		}
	}

	for current, endpoint := range servicePodEndpoints {
		// Our name is unique depending on the service identity and pod name
		// Note that a Pod name can be the same length as a Service name
		// so we might need to truncate the MeshService name
		namePrefix := current.Name
		canonicalNameHasher := k8s.NewHasher()
		canonicalNameHasher.Write([]byte(svc.Name))
		canonicalNameHasher.Write([]byte(svc.Namespace))
		// name + `-` + 10 characters
		if len(current.Name)+k8s.MaxHashStringLength+1 > 63 {
			canonicalNameHasher.Write([]byte(current.Name))
			namePrefix = k8s.EnsureMaxLength(namePrefix, 63-k8s.MaxHashStringLength-1)
		}
		canonicalName := fmt.Sprintf("%s-%s", namePrefix, k8s.HashToString(canonicalNameHasher))
		op, err := r.manageMeshService(
			ctx,
			svc,
			meshName,
			r.setFromPodAndHeadlessSvc(endpoint),
			kube_types.NamespacedName{Namespace: current.Namespace, Name: canonicalName},
		)
		if err != nil {
			return kube_ctrl.Result{}, errors.Wrap(err, "unable to create/update MeshService for headless Service")
		}
		switch op {
		case kube_controllerutil.OperationResultCreated:
			created++
		case kube_controllerutil.OperationResultUpdated:
			updated++
		}
	}
	if created > 0 {
		r.Eventf(svc, kube_core.EventTypeNormal, CreatedMeshServiceReason, "Created %d MeshServices", created)
	}
	if updated > 0 {
		r.Eventf(svc, kube_core.EventTypeNormal, UpdatedMeshServiceReason, "Updated %d MeshServices", updated)
	}

	return kube_ctrl.Result{}, nil
}

func (r *MeshServiceReconciler) setFromClusterIPSvc(_ context.Context, ms *meshservice_k8s.MeshService, svc *kube_core.Service) error {
	if ms.GetGeneration() != 0 {
		if owners := ms.GetOwnerReferences(); len(owners) == 0 || owners[0].UID != svc.GetUID() {
			r.Eventf(
				svc, kube_core.EventTypeWarning, FailedToGenerateMeshServiceReason, "MeshService already exists and isn't owned by Service",
			)
			return errors.Errorf("MeshService already exists and isn't owned by Service")
		}
	}
	ms.Labels[metadata.HeadlessService] = "false"
	dpTags := maps.Clone(svc.Spec.Selector)
	if dpTags == nil {
		dpTags = map[string]string{}
	}
	dpTags[mesh_proto.KubeNamespaceTag] = svc.GetNamespace()
	ms.Spec.Selector = meshservice_api.Selector{
		DataplaneTags: &dpTags,
	}

	ms.Status.VIPs = []meshservice_api.VIP{
		{
			IP: svc.Spec.ClusterIP,
		},
	}

	if err := kube_controllerutil.SetOwnerReference(svc, ms, r.Scheme); err != nil {
		return errors.Wrap(err, "could not set owner reference")
	}
	return nil
}

func (r *MeshServiceReconciler) setFromPodAndHeadlessSvc(endpoint kube_discovery.Endpoint) func(context.Context, *meshservice_k8s.MeshService, *kube_core.Service) error {
	return func(ctx context.Context, ms *meshservice_k8s.MeshService, svc *kube_core.Service) error {
		if ms.GetGeneration() != 0 {
			if owners := ms.GetOwnerReferences(); len(owners) == 0 || owners[0].UID != endpoint.TargetRef.UID {
				r.Eventf(
					svc, kube_core.EventTypeWarning, FailedToGenerateMeshServiceReason, "MeshService already exists and isn't owned by Pod",
				)
				return errors.Errorf("MeshService already exists and isn't owned by Pod")
			}
		}
		if ms.Labels == nil {
			ms.Labels = map[string]string{}
		}
		ms.Labels[metadata.HeadlessService] = "true"
		pod := kube_core.Pod{}
		if err := r.Get(ctx, kube_types.NamespacedName{Name: endpoint.TargetRef.Name, Namespace: endpoint.TargetRef.Namespace}, &pod); err != nil {
			if !kube_apierrs.IsNotFound(err) {
				return errors.Wrap(err, "couldn't lookup Pod for endpoint")
			}
		} else {
			if v, ok := pod.Labels[kube_apps.StatefulSetPodNameLabel]; ok {
				ms.Labels[kube_apps.StatefulSetPodNameLabel] = v
			}
			if v, ok := pod.Labels[kube_apps.PodIndexLabel]; ok {
				ms.Labels[kube_apps.PodIndexLabel] = v
			}
		}
		ms.Spec.Selector = meshservice_api.Selector{
			DataplaneRef: &meshservice_api.DataplaneRef{
				Name: fmt.Sprintf("%s.%s", endpoint.TargetRef.Name, endpoint.TargetRef.Namespace),
			},
		}
		var vips []meshservice_api.VIP
		for _, address := range endpoint.Addresses {
			vips = append(vips,
				meshservice_api.VIP{
					IP: address,
				})
		}
		ms.Status.VIPs = vips
		owner := kube_core.Pod{
			ObjectMeta: v1.ObjectMeta{
				Name:      endpoint.TargetRef.Name,
				Namespace: endpoint.TargetRef.Namespace,
				UID:       endpoint.TargetRef.UID,
			},
		}
		if err := kube_controllerutil.SetOwnerReference(&owner, ms, r.Scheme); err != nil {
			return errors.Wrap(err, "could not set owner reference")
		}
		return nil
	}
}

func (r *MeshServiceReconciler) manageMeshService(
	ctx context.Context,
	svc *kube_core.Service,
	mesh string,
	setSpec func(context.Context, *meshservice_k8s.MeshService, *kube_core.Service) error,
	meshServiceName kube_types.NamespacedName,
) (kube_controllerutil.OperationResult, error) {
	ms := &meshservice_k8s.MeshService{
		ObjectMeta: v1.ObjectMeta{
			Name:      meshServiceName.Name,
			Namespace: meshServiceName.Namespace,
		},
	}

	var unsupportedPorts []string

	result, err := kube_controllerutil.CreateOrUpdate(ctx, r.Client, ms, func() error {
		ms.Labels = maps.Clone(svc.GetLabels())
		if ms.Labels == nil {
			ms.Labels = map[string]string{}
		}
		ms.Labels[mesh_proto.MeshTag] = mesh
		ms.Labels[metadata.KumaServiceName] = svc.GetName()
		ms.Labels[mesh_proto.ManagedByLabel] = "k8s-controller"
		ms.Labels[mesh_proto.EnvTag] = mesh_proto.KubernetesEnvironment

		if ms.Spec == nil {
			ms.Spec = &meshservice_api.MeshService{}
		}

		ms.Spec.Ports = []meshservice_api.Port{}
		for _, port := range svc.Spec.Ports {
			if port.Protocol != kube_core.ProtocolTCP {
				portName := port.Name
				if portName == "" {
					portName = strconv.Itoa(int(port.Port))
				}
				unsupportedPorts = append(unsupportedPorts, portName)
				continue
			}
			portName := port.Name
			if portName == "" {
				portName = strconv.Itoa(int(port.Port))
			}
			ms.Spec.Ports = append(ms.Spec.Ports, meshservice_api.Port{
<<<<<<< HEAD
				Name:        pointer.To(portName),
				Port:        uint32(port.Port),
				TargetPort:  &port.TargetPort,
=======
				Name:        portName,
				Port:        port.Port,
				TargetPort:  port.TargetPort,
>>>>>>> fd33b38a
				AppProtocol: core_mesh.Protocol(pointer.DerefOr(port.AppProtocol, "tcp")),
			})
		}

		if ms.Status == nil {
			ms.Status = &meshservice_api.MeshServiceStatus{}
		}
		return setSpec(ctx, ms, svc)
	})

	if result != kube_controllerutil.OperationResultNone && len(unsupportedPorts) > 0 {
		ports := strings.Join(unsupportedPorts, ", ")
		r.Eventf(svc, kube_core.EventTypeNormal, IgnoredUnsupportedPortReason, "Ignored unsupported ports: %s", ports)
	}

	return result, err
}

func (r *MeshServiceReconciler) deleteIfExist(ctx context.Context, key kube_types.NamespacedName) error {
	ms := &meshservice_k8s.MeshService{
		ObjectMeta: v1.ObjectMeta{
			Name:      key.Name,
			Namespace: key.Namespace,
		},
	}
	if err := r.Delete(ctx, ms); err != nil && !kube_apierrs.IsNotFound(err) {
		return errors.Wrap(err, "could not delete MeshService")
	}
	return nil
}

func (r *MeshServiceReconciler) SetupWithManager(mgr kube_ctrl.Manager) error {
	return kube_ctrl.NewControllerManagedBy(mgr).
		Named("kuma-mesh-service-controller").
		For(&kube_core.Service{}).
		Watches(&kube_core.Namespace{}, kube_handler.EnqueueRequestsFromMapFunc(NamespaceToServiceMapper(r.Log, mgr.GetClient())), builder.WithPredicates(predicate.LabelChangedPredicate{})).
		Watches(&v1alpha1.Mesh{}, kube_handler.EnqueueRequestsFromMapFunc(MeshToAllMeshServices(r.Log, mgr.GetClient())), builder.WithPredicates(CreateOrDeletePredicate{})).
		Watches(&kube_discovery.EndpointSlice{}, kube_handler.EnqueueRequestsFromMapFunc(EndpointSliceToServicesMapper(r.Log, mgr.GetClient()))).
		Complete(r)
}

func EndpointSliceToServicesMapper(l logr.Logger, client kube_client.Client) kube_handler.MapFunc {
	return func(ctx context.Context, obj kube_client.Object) []kube_reconcile.Request {
		slice := obj.(*kube_discovery.EndpointSlice)

		svcName, ok := slice.Labels[kube_discovery.LabelServiceName]
		if !ok {
			return nil
		}
		req := []kube_reconcile.Request{
			{NamespacedName: kube_types.NamespacedName{Namespace: slice.Namespace, Name: svcName}},
		}
		return req
	}
}

func NamespaceToServiceMapper(l logr.Logger, client kube_client.Client) kube_handler.MapFunc {
	l = l.WithName("namespace-to-service-mapper")
	return func(ctx context.Context, obj kube_client.Object) []kube_reconcile.Request {
		services := &kube_core.ServiceList{}
		if err := client.List(ctx, services, kube_client.InNamespace(obj.GetName())); err != nil {
			l.WithValues("namespace", obj.GetName()).Error(err, "failed to fetch Services")
			return nil
		}
		var req []kube_reconcile.Request
		for _, svc := range services.Items {
			req = append(req, kube_reconcile.Request{
				NamespacedName: kube_types.NamespacedName{Namespace: svc.Namespace, Name: svc.Name},
			})
		}
		return req
	}
}

func MeshToAllMeshServices(l logr.Logger, client kube_client.Client) kube_handler.MapFunc {
	l = l.WithName("mesh-to-service-mapper")
	return func(ctx context.Context, obj kube_client.Object) []kube_reconcile.Request {
		services := &kube_core.ServiceList{}
		if err := client.List(ctx, services); err != nil {
			l.WithValues("namespace", obj.GetName()).Error(err, "failed to fetch Services")
			return nil
		}
		var req []kube_reconcile.Request
		for _, svc := range services.Items {
			req = append(req, kube_reconcile.Request{
				NamespacedName: kube_types.NamespacedName{Namespace: svc.Namespace, Name: svc.Name},
			})
		}
		return req
	}
}

type CreateOrDeletePredicate struct {
	predicate.Funcs
}

func (p CreateOrDeletePredicate) Create(e event.CreateEvent) bool {
	return true
}

func (p CreateOrDeletePredicate) Delete(e event.DeleteEvent) bool {
	return true
}<|MERGE_RESOLUTION|>--- conflicted
+++ resolved
@@ -398,15 +398,9 @@
 				portName = strconv.Itoa(int(port.Port))
 			}
 			ms.Spec.Ports = append(ms.Spec.Ports, meshservice_api.Port{
-<<<<<<< HEAD
 				Name:        pointer.To(portName),
-				Port:        uint32(port.Port),
+				Port:        port.Port,
 				TargetPort:  &port.TargetPort,
-=======
-				Name:        portName,
-				Port:        port.Port,
-				TargetPort:  port.TargetPort,
->>>>>>> fd33b38a
 				AppProtocol: core_mesh.Protocol(pointer.DerefOr(port.AppProtocol, "tcp")),
 			})
 		}
