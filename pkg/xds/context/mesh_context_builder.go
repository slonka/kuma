--- conflicted
+++ resolved
@@ -15,11 +15,7 @@
 	"github.com/kumahq/kuma/pkg/core/datasource"
 	"github.com/kumahq/kuma/pkg/core/dns/lookup"
 	core_mesh "github.com/kumahq/kuma/pkg/core/resources/apis/mesh"
-<<<<<<< HEAD
 	meshextenralservice_api "github.com/kumahq/kuma/pkg/core/resources/apis/meshexternalservice/api/v1alpha1"
-	"github.com/kumahq/kuma/pkg/core/resources/apis/meshservice/api/v1alpha1"
-=======
->>>>>>> aab380b4
 	"github.com/kumahq/kuma/pkg/core/resources/apis/system"
 	"github.com/kumahq/kuma/pkg/core/resources/manager"
 	core_model "github.com/kumahq/kuma/pkg/core/resources/model"
@@ -166,18 +162,11 @@
 		dataplanesByName[dp.Meta.GetName()] = dp
 	}
 	meshServices := resources.MeshServices().Items
-<<<<<<< HEAD
-	meshServicesByName := make(map[string]*v1alpha1.MeshServiceResource, len(dataplanes))
-	for _, ms := range meshServices {
-		meshServicesByName[ms.Meta.GetName()] = ms
-	}
 	meshExternalServices := resources.MeshExternalServices().Items
 	meshExternalServicesByName := make(map[string]*meshextenralservice_api.MeshExternalServiceResource, len(dataplanes))
 	for _, mes := range meshExternalServices {
 		meshExternalServicesByName[mes.Meta.GetName()] = mes
 	}
-=======
->>>>>>> aab380b4
 
 	var domains []xds.VIPDomains
 	var outbounds []*mesh_proto.Dataplane_Networking_Outbound
@@ -226,12 +215,8 @@
 		Resource:                    mesh,
 		Resources:                   resources,
 		DataplanesByName:            dataplanesByName,
-<<<<<<< HEAD
-		MeshServiceByName:           meshServicesByName,
+		MeshServiceIdentity:         meshServicesIdentity,
 		MeshExternalServiceByName:   meshExternalServicesByName,
-=======
-		MeshServiceIdentity:         meshServicesIdentity,
->>>>>>> aab380b4
 		EndpointMap:                 endpointMap,
 		ExternalServicesEndpointMap: esEndpointMap,
 		CrossMeshEndpoints:          crossMeshEndpointMap,
