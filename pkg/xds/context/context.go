--- conflicted
+++ resolved
@@ -7,11 +7,7 @@
 	"github.com/kumahq/kuma/pkg/core"
 	"github.com/kumahq/kuma/pkg/core/datasource"
 	core_mesh "github.com/kumahq/kuma/pkg/core/resources/apis/mesh"
-<<<<<<< HEAD
 	meshexternalservice_api "github.com/kumahq/kuma/pkg/core/resources/apis/meshexternalservice/api/v1alpha1"
-	meshservice_api "github.com/kumahq/kuma/pkg/core/resources/apis/meshservice/api/v1alpha1"
-=======
->>>>>>> aab380b4
 	"github.com/kumahq/kuma/pkg/core/xds"
 	"github.com/kumahq/kuma/pkg/xds/envoy"
 	"github.com/kumahq/kuma/pkg/xds/secrets"
@@ -68,12 +64,8 @@
 	Resource                    *core_mesh.MeshResource
 	Resources                   Resources
 	DataplanesByName            map[string]*core_mesh.DataplaneResource
-<<<<<<< HEAD
-	MeshServiceByName           map[string]*meshservice_api.MeshServiceResource
+	MeshServiceIdentity         map[string]topology.MeshServiceIdentity
 	MeshExternalServiceByName   map[string]*meshexternalservice_api.MeshExternalServiceResource
-=======
-	MeshServiceIdentity         map[string]topology.MeshServiceIdentity
->>>>>>> aab380b4
 	EndpointMap                 xds.EndpointMap
 	ExternalServicesEndpointMap xds.EndpointMap
 	CrossMeshEndpoints          map[xds.MeshName]xds.EndpointMap
