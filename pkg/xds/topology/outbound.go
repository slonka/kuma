--- conflicted
+++ resolved
@@ -797,13 +797,8 @@
 	}
 	for _, mes := range meshExternalServices {
 		// deep copy map to not modify tags in ExternalService.
-<<<<<<< HEAD
 		serviceTags := util_maps.Clone(mes.Meta.GetLabels())
-		serviceName := mes.Meta.GetName()
-=======
-		serviceTags := maps.Clone(mes.Meta.GetLabels())
 		serviceName := mes.DestinationName(uint32(mes.Spec.Match.Port))
->>>>>>> 8bb09096
 		locality := GetLocality(localZone, getZone(serviceTags), mesh.LocalityAwareLbEnabled())
 
 		for _, ze := range zoneEgresses {
