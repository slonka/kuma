--- conflicted
+++ resolved
@@ -768,20 +768,13 @@
 	mesh *core_mesh.MeshResource,
 	localZone string,
 ) {
-<<<<<<< HEAD
-	for _, externalService := range externalServices {
-		// deep copy map to not modify tags in ExternalService.
-		serviceTags := util_maps.Clone(externalService.Spec.GetTags())
-		serviceName := serviceTags[mesh_proto.ServiceTag]
-		locality := GetLocality(localZone, getZone(serviceTags), mesh.LocalityAwareLbEnabled())
-=======
+
 	if mesh.ZoneEgressEnabled() {
 		for _, externalService := range externalServices {
 			// deep copy map to not modify tags in ExternalService.
-			serviceTags := maps.Clone(externalService.Spec.GetTags())
+			serviceTags := util_maps.Clone(externalService.Spec.GetTags())
 			serviceName := serviceTags[mesh_proto.ServiceTag]
 			locality := GetLocality(localZone, getZone(serviceTags), mesh.LocalityAwareLbEnabled())
->>>>>>> 9da0fd48
 
 			for _, ze := range zoneEgresses {
 				zeNetworking := ze.Spec.GetNetworking()
