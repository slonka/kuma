--- conflicted
+++ resolved
@@ -69,28 +69,10 @@
 		SANs                     []SAN
 		MinTlsVersion            *tlsv3.TlsParameters_TlsProtocol
 		MaxTlsVersion            *tlsv3.TlsParameters_TlsProtocol
+		OwnerResource            *core_model.TypedResourceIdentifier
 	}
 )
 
-<<<<<<< HEAD
-=======
-type ExternalService struct {
-	Protocol                 core_mesh.Protocol
-	TLSEnabled               bool
-	FallbackToSystemCa       bool
-	CaCert                   []byte
-	ClientCert               []byte
-	ClientKey                []byte
-	AllowRenegotiation       bool
-	SkipHostnameVerification bool
-	ServerName               string
-	SANs                     []SAN
-	MinTlsVersion            *TlsVersion
-	MaxTlsVersion            *TlsVersion
-	OwnerResource            *core_model.TypedResourceIdentifier
-}
-
->>>>>>> e0a1c3a8
 type MatchType string
 
 const (
