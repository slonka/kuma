package validators

import (
<<<<<<< HEAD
	"github.com/asaskevich/govalidator"
=======
	"fmt"
	"time"

>>>>>>> 4c020da7
	k8s "k8s.io/apimachinery/pkg/apis/meta/v1"
)

func ValidateDurationNotNegativeOrNil(path PathBuilder, duration *k8s.Duration) (err ValidationError) {
	if duration == nil {
		return
	}

	if duration.Duration < 0 {
		err.AddViolationAt(path, WhenDefinedHasToBeNonNegative)
	}

	return
}

func ValidateDurationGreaterThanZero(path PathBuilder, duration *k8s.Duration) (err ValidationError) {
	if duration == nil || duration.Duration <= 0 {
		err.AddViolationAt(path, MustBeDefinedAndGreaterThanZero)
	}
	return
}

func ValidateDurationGreaterThanZeroOrNil(path PathBuilder, duration *k8s.Duration) (err ValidationError) {
	if duration == nil {
		return
	}

	if duration.Duration <= 0 {
		err.AddViolationAt(path, WhenDefinedHasToBeGreaterThanZero)
	}

	return
}

<<<<<<< HEAD
func ValidateValueGreaterThanZero(path PathBuilder, value *int32) (err ValidationError) {
	if value == nil || *value <= 0 {
		err.AddViolationAt(path, MustBeDefinedAndGreaterThanZero)
	}
	return
}

func ValidateIntPercentageOrNil(path PathBuilder, percentage *int32) (err ValidationError) {
	if percentage == nil {
		return
	}

	if *percentage < 0 || *percentage > 100 {
		err.AddViolationAt(path, HasToBeInUintPercentageRange)
=======
func ValidateDurationGreaterThan(path PathBuilder, duration *k8s.Duration, minDuration time.Duration) (err ValidationError) {
	if duration == nil {
		err.AddViolationAt(path, MustBeDefined)
		return
	}

	if duration.Duration <= minDuration {
		err.AddViolationAt(path, fmt.Sprintf("%s: %s", HasToBeGreaterThan, minDuration))
>>>>>>> 4c020da7
	}

	return
}

<<<<<<< HEAD
func ValidateStringDefined(path PathBuilder, value string) (err ValidationError) {
	if value == "" {
		err.AddViolationAt(path, MustBeDefined)
	}

	return
}

func ValidatePathOrNil(path PathBuilder, filePath *string) (err ValidationError) {
	if filePath == nil {
		return
	}

	isFilePath, _ := govalidator.IsFilePath(*filePath)
	if !isFilePath {
		err.AddViolationAt(path, WhenDefinedHasToBeValidPath)
	}

	return
}

func ValidateStatusCode(path PathBuilder, status int32) (err ValidationError) {
	if status < 100 || status >= 600 {
		err.AddViolationAt(path, "must be in range [100, 600)")
=======
func ValidateIntegerGreaterThanZeroOrNil(path PathBuilder, value *uint32) (err ValidationError) {
	if value == nil {
		return
	}

	ValidateIntegerGreaterThan(path, *value, 0)
	return
}

func ValidateIntegerGreaterThan(path PathBuilder, value uint32, minValue uint32) (err ValidationError) {
	if value <= minValue {
		err.AddViolationAt(path, fmt.Sprintf("%s %d", HasToBeGreaterThan, minValue))
>>>>>>> 4c020da7
	}

	return
}<|MERGE_RESOLUTION|>--- conflicted
+++ resolved
@@ -1,13 +1,10 @@
 package validators
 
 import (
-<<<<<<< HEAD
-	"github.com/asaskevich/govalidator"
-=======
 	"fmt"
 	"time"
 
->>>>>>> 4c020da7
+	"github.com/asaskevich/govalidator"
 	k8s "k8s.io/apimachinery/pkg/apis/meta/v1"
 )
 
@@ -42,7 +39,6 @@
 	return
 }
 
-<<<<<<< HEAD
 func ValidateValueGreaterThanZero(path PathBuilder, value *int32) (err ValidationError) {
 	if value == nil || *value <= 0 {
 		err.AddViolationAt(path, MustBeDefinedAndGreaterThanZero)
@@ -57,22 +53,11 @@
 
 	if *percentage < 0 || *percentage > 100 {
 		err.AddViolationAt(path, HasToBeInUintPercentageRange)
-=======
-func ValidateDurationGreaterThan(path PathBuilder, duration *k8s.Duration, minDuration time.Duration) (err ValidationError) {
-	if duration == nil {
-		err.AddViolationAt(path, MustBeDefined)
-		return
-	}
-
-	if duration.Duration <= minDuration {
-		err.AddViolationAt(path, fmt.Sprintf("%s: %s", HasToBeGreaterThan, minDuration))
->>>>>>> 4c020da7
 	}
 
 	return
 }
 
-<<<<<<< HEAD
 func ValidateStringDefined(path PathBuilder, value string) (err ValidationError) {
 	if value == "" {
 		err.AddViolationAt(path, MustBeDefined)
@@ -97,7 +82,24 @@
 func ValidateStatusCode(path PathBuilder, status int32) (err ValidationError) {
 	if status < 100 || status >= 600 {
 		err.AddViolationAt(path, "must be in range [100, 600)")
-=======
+	}
+
+	return
+}
+
+func ValidateDurationGreaterThan(path PathBuilder, duration *k8s.Duration, minDuration time.Duration) (err ValidationError) {
+	if duration == nil {
+		err.AddViolationAt(path, MustBeDefined)
+		return
+	}
+
+	if duration.Duration <= minDuration {
+		err.AddViolationAt(path, fmt.Sprintf("%s: %s", HasToBeGreaterThan, minDuration))
+	}
+
+	return
+}
+
 func ValidateIntegerGreaterThanZeroOrNil(path PathBuilder, value *uint32) (err ValidationError) {
 	if value == nil {
 		return
@@ -110,7 +112,6 @@
 func ValidateIntegerGreaterThan(path PathBuilder, value uint32, minValue uint32) (err ValidationError) {
 	if value <= minValue {
 		err.AddViolationAt(path, fmt.Sprintf("%s %d", HasToBeGreaterThan, minValue))
->>>>>>> 4c020da7
 	}
 
 	return
