--- conflicted
+++ resolved
@@ -116,26 +116,13 @@
 	return ports
 }
 
-<<<<<<< HEAD
-func (p Port) GetNameOrStringifyPort() string {
+func (p Port) GetName() string {
 	if pointer.Deref(p.Name) != "" {
 		return pointer.Deref(p.Name)
-=======
-func (p Port) GetName() string {
-	if p.Name != "" {
-		return p.Name
->>>>>>> f84d627f
 	}
 	return fmt.Sprintf("%d", p.Port)
 }
 
-<<<<<<< HEAD
-func (p Port) GetName() string {
-	return pointer.Deref(p.Name)
-}
-
-=======
->>>>>>> f84d627f
 func (p Port) GetValue() int32 {
 	return p.Port
 }
